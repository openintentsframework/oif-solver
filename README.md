--- conflicted
+++ resolved
@@ -462,11 +462,8 @@
 ./oif-demo quote test escrow permit2 A2B   # Using Permit2 authorization
 # OR
 ./oif-demo quote test escrow eip3009 A2B   # Using EIP-3009 authorization
-<<<<<<< HEAD
-=======
 # OR for onchain submission (direct to blockchain):
 ./oif-demo intent test --onchain escrow A2B  # Submit directly to InputSettler
->>>>>>> e0e98017
 
 # 4. Monitor balances in real-time
 ./oif-demo monitor 3 all
@@ -498,27 +495,58 @@
 
 #### Intent Operations
 
-<<<<<<< HEAD
-```bash
-# Build various types of intents
+The demo supports two submission modes:
+- **Offchain**: Intents are submitted to the solver API (default)
+- **Onchain**: Intents are submitted directly to the blockchain via InputSettler.open()
+
+##### Offchain Intent Submission (via Solver API)
+
+```bash
+# Build various types of intents for offchain submission
 # Format: intent build <lock_type> <auth_type> <origin_chain> <dest_chain> <from_token> <to_token>
 ./oif-demo intent build escrow permit2 31337 31338 TokenA TokenB   # Escrow with Permit2
 ./oif-demo intent build escrow eip3009 31337 31338 TokenA TokenB   # Escrow with EIP-3009
 ./oif-demo intent build compact permit2 31337 31338 TokenB TokenA  # Compact with Permit2 (EIP-3009 not supported)
+
+# Submit intent to solver API
+./oif-demo intent submit demo-output/post_intent.req.json
 
 # Test command - builds and submits in one step
 # Format: intent test <lock_type> <auth_type> <token_pair>
 ./oif-demo intent test escrow permit2 A2B   # Escrow lock with Permit2 auth
 ./oif-demo intent test escrow eip3009 A2B   # Escrow lock with EIP-3009 auth
 ./oif-demo intent test compact permit2 B2A  # Compact lock with Permit2 auth (EIP-3009 not supported)
-
-# Token formats supported:
+```
+
+##### Onchain Intent Submission (Direct to Blockchain)
+
+```bash
+# Build intent for onchain submission (no auth_type needed)
+# Format: intent build --onchain escrow <origin_chain> <dest_chain> <from_token> <to_token>
+./oif-demo intent build --onchain escrow 31337 31338 TokenA TokenB
+
+# Submit intent directly to blockchain
+./oif-demo intent submit --onchain demo-output/post_intent.req.json
+
+# Test command - builds and submits onchain in one step
+# Format: intent test --onchain escrow <token_pair>
+./oif-demo intent test --onchain escrow A2B   # Submit directly to InputSettler
+./oif-demo intent test --onchain escrow B2A   # TokenB → TokenA onchain
+
+# Note: Onchain submission:
+# - Only supports escrow intents (not compact/resource locks)
+# - Requires token approval before submission
+# - Submits directly to InputSettler.open() on the blockchain
+# - Does not require permit2/eip3009 signatures
+```
+
+##### Token Formats Supported
+
+```bash
+# Token formats:
 # - Symbol names: TokenA, TokenB
 # - Direct addresses: 0x5FbDB2315678afecb367f032d93F642f64180aa3
 # - Token pairs for test: A2A, A2B, B2A, B2B
-
-# Submit intent from file
-./oif-demo intent submit demo-output/post_intent.req.json
 ```
 
 #### Quote Operations
@@ -617,158 +645,6 @@
 
 The solver will:
 
-=======
-The demo supports two submission modes:
-- **Offchain**: Intents are submitted to the solver API (default)
-- **Onchain**: Intents are submitted directly to the blockchain via InputSettler.open()
-
-##### Offchain Intent Submission (via Solver API)
-
-```bash
-# Build various types of intents for offchain submission
-# Format: intent build <lock_type> <auth_type> <origin_chain> <dest_chain> <from_token> <to_token>
-./oif-demo intent build escrow permit2 31337 31338 TokenA TokenB   # Escrow with Permit2
-./oif-demo intent build escrow eip3009 31337 31338 TokenA TokenB   # Escrow with EIP-3009
-./oif-demo intent build compact permit2 31337 31338 TokenB TokenA  # Compact with Permit2 (EIP-3009 not supported)
-
-# Submit intent to solver API
-./oif-demo intent submit demo-output/post_intent.req.json
-
-# Test command - builds and submits in one step
-# Format: intent test <lock_type> <auth_type> <token_pair>
-./oif-demo intent test escrow permit2 A2B   # Escrow lock with Permit2 auth
-./oif-demo intent test escrow eip3009 A2B   # Escrow lock with EIP-3009 auth
-./oif-demo intent test compact permit2 B2A  # Compact lock with Permit2 auth (EIP-3009 not supported)
-```
-
-##### Onchain Intent Submission (Direct to Blockchain)
-
-```bash
-# Build intent for onchain submission (no auth_type needed)
-# Format: intent build --onchain escrow <origin_chain> <dest_chain> <from_token> <to_token>
-./oif-demo intent build --onchain escrow 31337 31338 TokenA TokenB
-
-# Submit intent directly to blockchain
-./oif-demo intent submit --onchain demo-output/post_intent.req.json
-
-# Test command - builds and submits onchain in one step
-# Format: intent test --onchain escrow <token_pair>
-./oif-demo intent test --onchain escrow A2B   # Submit directly to InputSettler
-./oif-demo intent test --onchain escrow B2A   # TokenB → TokenA onchain
-
-# Note: Onchain submission:
-# - Only supports escrow intents (not compact/resource locks)
-# - Requires token approval before submission
-# - Submits directly to InputSettler.open() on the blockchain
-# - Does not require permit2/eip3009 signatures
-```
-
-##### Token Formats Supported
-
-```bash
-# Token formats:
-# - Symbol names: TokenA, TokenB
-# - Direct addresses: 0x5FbDB2315678afecb367f032d93F642f64180aa3
-# - Token pairs for test: A2A, A2B, B2A, B2B
-```
-
-#### Quote Operations
-
-```bash
-# Get quote for an intent
-./oif-demo quote get demo-output/get_quote.req.json
-
-# Accept and execute a quote
-./oif-demo quote accept demo-output/get_quote.res.json
-
-# Test command - full flow: build → get quote → accept
-# Format: quote test <lock_type> <auth_type> <token_pair>
-./oif-demo quote test escrow permit2 A2B   # Full flow with escrow lock and Permit2
-./oif-demo quote test escrow eip3009 A2B   # Full flow with escrow lock and EIP-3009
-./oif-demo quote test compact permit2 B2A  # Full flow with compact lock and Permit2 (EIP-3009 not supported)
-```
-
-#### Balance Monitoring
-
-```bash
-# Check all balances
-./oif-demo balance all
-
-# Check specific balance types
-./oif-demo balance user       # User wallet balances
-./oif-demo balance recipient  # Recipient balances
-./oif-demo balance solver     # Solver balances
-./oif-demo balance settlers   # All settler contract balances
-./oif-demo balance escrow     # Escrow settler balances only
-./oif-demo balance compact    # Compact settler balances only
-
-# Monitor balances with auto-refresh
-./oif-demo monitor 5 all      # Refresh every 5 seconds, show all
-./oif-demo monitor 3 user     # Refresh every 3 seconds, user only
-./oif-demo monitor 10 settlers # Refresh every 10 seconds, settlers only
-```
-
-### Output File Naming Conventions
-
-The demo tool generates files in the `demo-output/` directory following a clear naming convention:
-
-- **`.req.json`** - Request payloads sent to the API
-- **`.res.json`** - Responses received from the API
-
-| File | Description | Generated By |
-|------|-------------|--------------|
-| `post_intent.req.json` | Intent submission request payload | `intent build` |
-| `post_intent.res.json` | Intent submission response | `intent submit` |
-| `get_quote.req.json` | Quote request payload | `intent build` |
-| `get_quote.res.json` | Quote response with pricing | `quote get` |
-| `post_quote.req.json` | Signed quote acceptance request | `quote accept` |
-| `post_quote.res.json` | Quote acceptance response | `quote accept` |
-
-### Environment Setup Details
-
-When you run `./oif-demo env up`, the tool will:
-
-1. **Start Blockchain Networks**:
-
-   - Origin chain (ID: 31337) on port 8545
-   - Destination chain (ID: 31338) on port 8546
-
-2. **Deploy Smart Contracts**:
-
-   - Test tokens (TokenA, TokenB) on both chains
-   - Escrow settlers (InputSettler, OutputSettler)
-   - Compact settlers
-   - Oracle contracts for attestations
-
-3. **Generate Configuration**:
-
-   - Creates `config/demo.toml` with all contract addresses
-   - Configures network settings and token mappings
-   - Sets up account keys and signing configuration
-
-4. **Initialize Test Environment**:
-   - Funds test accounts with tokens
-   - Approves token spending for settler contracts
-   - Validates all deployments and connectivity
-
-### Running the Solver
-
-After setting up the environment, start the solver in a separate terminal:
-
-```bash
-# Build the project
-cargo build
-
-# Run the solver with local configuration
-cargo run --bin solver -- --config config/demo.toml
-
-# Or with debug logs for debugging
-RUST_LOG=solver_core=debug,solver_delivery=info,info cargo run --bin solver -- --config config/demo.toml
-```
-
-The solver will:
-
->>>>>>> e0e98017
 - Connect to both local chains
 - Start monitoring for new intents
 - Process discovered intents automatically

[gas]

[gas.flows.compact_resource_lock]
# Gas units captured by scripts/e2e/estimate_gas_compact.sh on local anvil
open = 0
fill = 76068
claim = 121995

[gas.flows.permit2_escrow]
# Gas units captured by scripts/e2e/estimate_gas_permit2_escrow.sh on local anvil
open = 143116
<<<<<<< HEAD
fill = 76068 
claim = 59953

[gas.flows.eip3009_escrow]
# Gas units captured by scripts/e2e/estimate_gas_eip3009_escrow.sh on local anvil
open = 130254
fill = 77298 
claim = 60084
=======
fill = 76068
claim = 59953
>>>>>>> 60ffffa7
<|MERGE_RESOLUTION|>--- conflicted
+++ resolved
@@ -9,16 +9,11 @@
 [gas.flows.permit2_escrow]
 # Gas units captured by scripts/e2e/estimate_gas_permit2_escrow.sh on local anvil
 open = 143116
-<<<<<<< HEAD
-fill = 76068 
+fill = 76068
 claim = 59953
 
 [gas.flows.eip3009_escrow]
 # Gas units captured by scripts/e2e/estimate_gas_eip3009_escrow.sh on local anvil
 open = 130254
 fill = 77298 
-claim = 60084
-=======
-fill = 76068
-claim = 59953
->>>>>>> 60ffffa7
+claim = 60084
--- conflicted
+++ resolved
@@ -577,10 +577,7 @@
 	fn create_test_networks() -> NetworksConfig {
 		NetworksConfigBuilder::new()
 			.add_network(1, NetworkConfigBuilder::new().build())
-<<<<<<< HEAD
-=======
 			.add_network(137, NetworkConfigBuilder::new().build())
->>>>>>> 226a3052
 			.build()
 	}
 

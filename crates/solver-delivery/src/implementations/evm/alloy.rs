//! Transaction delivery implementations for the solver service.
//!
//! This module provides concrete implementations of the DeliveryInterface trait,
//! supporting blockchain transaction submission and monitoring using the Alloy library.

use crate::{DeliveryError, DeliveryInterface};
use alloy_network::EthereumWallet;
use alloy_primitives::{Address, FixedBytes, U256};
use alloy_provider::{Provider, ProviderBuilder};
use alloy_rpc_types::TransactionRequest;
use alloy_signer::Signer;
use alloy_signer_local::PrivateKeySigner;
use alloy_transport_http::Http;
use async_trait::async_trait;
use solver_types::{
	with_0x_prefix, ConfigSchema, Field, FieldType, NetworksConfig, Schema,
	Transaction as SolverTransaction, TransactionHash, TransactionReceipt,
};
use std::collections::HashMap;
use std::sync::Arc;

/// Alloy-based EVM delivery implementation.
///
/// This implementation uses the Alloy library to submit and monitor transactions
/// on EVM-compatible blockchains. It handles transaction signing, submission,
/// and confirmation tracking. Supports multiple networks with a single instance.
pub struct AlloyDelivery {
<<<<<<< HEAD
	/// The Alloy provider for blockchain interaction.
	provider: Arc<dyn Provider<Http<reqwest::Client>> + Send + Sync>,
	/// The chain ID this delivery service is configured for.
	_chain_id: u64,
	/// Default sender/address used for calls and gas estimation.
	sender: Address,
=======
	/// Alloy providers for each supported network.
	providers: HashMap<u64, Arc<dyn Provider<Http<reqwest::Client>> + Send + Sync>>,
>>>>>>> f56f21b7
}

impl AlloyDelivery {
	/// Creates a new AlloyDelivery instance.
	///
	/// Configures Alloy providers for multiple networks with the specified
	/// RPC URLs and signers for transaction submission. The default_signer is used
	/// for networks that don't have a specific signer configured.
	pub async fn new(
		network_ids: Vec<u64>,
		networks: &NetworksConfig,
		signers: HashMap<u64, PrivateKeySigner>,
		default_signer: PrivateKeySigner,
	) -> Result<Self, DeliveryError> {
		// Validate at least one network
		if network_ids.is_empty() {
			return Err(DeliveryError::Network(
				"At least one network_id must be specified".to_string(),
			));
		}

		let mut providers = HashMap::new();

<<<<<<< HEAD
		// Capture sender address before moving signer into wallet
		let sender = signer.address();

		let wallet = EthereumWallet::from(signer);
=======
		for network_id in &network_ids {
			// Get network configuration
			let network = networks.get(network_id).ok_or_else(|| {
				DeliveryError::Network(format!("Network {} not found in configuration", network_id))
			})?;
>>>>>>> f56f21b7

			// Get HTTP URL from network configuration
			let http_url = network.get_http_url().ok_or_else(|| {
				DeliveryError::Network(format!(
					"No HTTP RPC URL configured for network {}",
					network_id
				))
			})?;

			// Parse RPC URL
			let url = http_url.parse().map_err(|e| {
				DeliveryError::Network(format!("Invalid RPC URL for network {}: {}", network_id, e))
			})?;

			// Get the signer for this network, or use the default
			let signer = signers.get(network_id).unwrap_or(&default_signer);

			// Create signer with chain ID
			let chain_signer = signer.clone().with_chain_id(Some(*network_id));
			let wallet = EthereumWallet::from(chain_signer);

			// Create provider
			let provider = ProviderBuilder::new()
				.with_recommended_fillers()
				.wallet(wallet)
				.on_http(url);

			provider
				.client()
				.set_poll_interval(std::time::Duration::from_secs(7));

			providers.insert(
				*network_id,
				Arc::new(provider) as Arc<dyn Provider<Http<reqwest::Client>> + Send + Sync>,
			);
		}

<<<<<<< HEAD
		Ok(Self {
			provider: Arc::new(provider),
			_chain_id: chain_id,
			sender,
=======
		Ok(Self { providers })
	}

	/// Gets the provider for a specific chain ID.
	fn get_provider(
		&self,
		chain_id: u64,
	) -> Result<&Arc<dyn Provider<Http<reqwest::Client>> + Send + Sync>, DeliveryError> {
		self.providers.get(&chain_id).ok_or_else(|| {
			DeliveryError::Network(format!("No provider configured for chain ID {}", chain_id))
>>>>>>> f56f21b7
		})
	}
}

/// Configuration schema for Alloy delivery provider.
///
/// This schema defines the required configuration fields for the Alloy
/// delivery provider, including RPC URL and chain ID validation.
pub struct AlloyDeliverySchema;

impl AlloyDeliverySchema {
	/// Static validation method for use before instance creation
	pub fn validate_config(config: &toml::Value) -> Result<(), solver_types::ValidationError> {
		let instance = Self;
		instance.validate(config)
	}
}

impl ConfigSchema for AlloyDeliverySchema {
	fn validate(&self, config: &toml::Value) -> Result<(), solver_types::ValidationError> {
		let schema = Schema::new(
			// Required fields
			vec![Field::new(
				"network_ids",
				FieldType::Array(Box::new(FieldType::Integer {
					min: Some(1),
					max: None,
				})),
			)
			.with_validator(|value| {
				if let Some(arr) = value.as_array() {
					if arr.is_empty() {
						return Err("network_ids cannot be empty".to_string());
					}
					Ok(())
				} else {
					Err("network_ids must be an array".to_string())
				}
			})],
			// Optional fields
			vec![Field::new(
				"accounts",
				FieldType::Table(Schema::new(
					vec![], // No required fields - network IDs are dynamic
					vec![], // No optional fields - all entries should be account names
				)),
			)
			.with_validator(|value| {
				if let Some(table) = value.as_table() {
					// Validate that keys are valid integers (network IDs)
					// and values are strings (account names)
					for (key, val) in table {
						// Try to parse key as network ID
						if key.parse::<u64>().is_err() {
							return Err(format!("Invalid network ID in accounts: {}", key));
						}
						// Check value is a string
						if !val.is_str() {
							return Err(format!(
								"Account name for network {} must be a string",
								key
							));
						}
					}
					Ok(())
				} else {
					Err("accounts must be a table".to_string())
				}
			})],
		);

		schema.validate(config)
	}
}

#[async_trait]
impl DeliveryInterface for AlloyDelivery {
	fn config_schema(&self) -> Box<dyn ConfigSchema> {
		Box::new(AlloyDeliverySchema)
	}

	async fn submit(&self, tx: SolverTransaction) -> Result<TransactionHash, DeliveryError> {
		// Get the chain ID from the transaction
		let chain_id = tx.chain_id;

		// Get the appropriate provider for this chain
		let provider = self.get_provider(chain_id)?;

		// Convert solver transaction to alloy transaction request
		let request: TransactionRequest = tx.into();

		// Send transaction - the provider's wallet will handle signing
		let pending_tx = provider
			.send_transaction(request)
			.await
			.map_err(|e| DeliveryError::Network(format!("Failed to send transaction: {}", e)))?;

		// Get the transaction hash
		let tx_hash = *pending_tx.tx_hash();
		let hash_str = with_0x_prefix(&hex::encode(tx_hash.0));
		tracing::info!(tx_hash = %hash_str, chain_id = chain_id, "Submitted transaction");

		Ok(TransactionHash(tx_hash.0.to_vec()))
	}

	async fn wait_for_confirmation(
		&self,
		hash: &TransactionHash,
		chain_id: u64,
		confirmations: u64,
	) -> Result<TransactionReceipt, DeliveryError> {
		let tx_hash = FixedBytes::<32>::from_slice(&hash.0);

		// Poll interval for checking confirmations
		let poll_interval = tokio::time::Duration::from_secs(10);
		// Allow ~15 seconds per confirmation (typical block time) plus some buffer
		let seconds_per_confirmation = 20;
		let max_timeout = 3600; // Cap at 1 hour
		let timeout_seconds = (confirmations * seconds_per_confirmation)
			.max(seconds_per_confirmation)
			.min(max_timeout);
		let max_wait_time = tokio::time::Duration::from_secs(timeout_seconds);
		let start_time = tokio::time::Instant::now();

		// Log high-level info about what we're doing
		tracing::info!(
			"Waiting for {} confirmations (timeout: {}s)",
			confirmations,
			timeout_seconds
		);

		let provider = self.get_provider(chain_id)?;

		loop {
			// Check if we've exceeded max wait time
			if start_time.elapsed() > max_wait_time {
				return Err(DeliveryError::Network(format!(
					"Timeout waiting for {} confirmations after {} seconds",
					confirmations,
					max_wait_time.as_secs()
				)));
			}

			// Get transaction receipt
			let receipt = match provider.get_transaction_receipt(tx_hash).await {
				Ok(Some(receipt)) => receipt,
				Ok(None) => {
					// Transaction not yet mined, wait and retry
					tokio::time::sleep(poll_interval).await;
					continue;
				}
				Err(e) => {
					return Err(DeliveryError::Network(format!(
						"Failed to get receipt: {}",
						e
					)));
				}
			};

			// Get current block number
			let current_block = provider.get_block_number().await.map_err(|e| {
				DeliveryError::Network(format!("Failed to get block number: {}", e))
			})?;

			let tx_block = receipt.block_number.unwrap_or(0);
			let current_confirmations = current_block.saturating_sub(tx_block);

			// Check if we have enough confirmations
			if current_confirmations >= confirmations {
				return Ok(TransactionReceipt {
					hash: TransactionHash(receipt.transaction_hash.0.to_vec()),
					block_number: tx_block,
					success: receipt.status(),
				});
			}

			tracing::debug!(
				"Waiting for {} more confirmations...",
				confirmations.saturating_sub(current_confirmations)
			);

			// Not enough confirmations yet, wait and retry
			tokio::time::sleep(poll_interval).await;
		}
	}

	async fn get_receipt(
		&self,
		hash: &TransactionHash,
		chain_id: u64,
	) -> Result<TransactionReceipt, DeliveryError> {
		let tx_hash = FixedBytes::<32>::from_slice(&hash.0);

		// Get the provider for the specified chain
		let provider = self.get_provider(chain_id)?;

		match provider.get_transaction_receipt(tx_hash).await {
			Ok(Some(receipt)) => Ok(TransactionReceipt {
				hash: TransactionHash(receipt.transaction_hash.0.to_vec()),
				block_number: receipt.block_number.unwrap_or(0),
				success: receipt.status(),
			}),
			Ok(None) => Err(DeliveryError::Network(format!(
				"Transaction not found on chain {}",
				chain_id
			))),
			Err(e) => Err(DeliveryError::Network(format!(
				"Failed to get receipt on chain {}: {}",
				chain_id, e
			))),
		}
	}

	async fn get_gas_price(&self, chain_id: u64) -> Result<String, DeliveryError> {
		let provider = self.get_provider(chain_id)?;

		let gas_price = provider
			.get_gas_price()
			.await
			.map_err(|e| DeliveryError::Network(format!("Failed to get gas price: {}", e)))?;

		Ok(gas_price.to_string())
	}

	async fn get_balance(
		&self,
		address: &str,
		token: Option<&str>,
		chain_id: u64,
	) -> Result<String, DeliveryError> {
		let address: Address = address
			.parse()
			.map_err(|e| DeliveryError::Network(format!("Invalid address: {}", e)))?;

		let provider = self.get_provider(chain_id)?;

		match token {
			None => {
				// Get native token balance
				let balance = provider
					.get_balance(address)
					.await
					.map_err(|e| DeliveryError::Network(format!("Failed to get balance: {}", e)))?;

				Ok(balance.to_string())
			}
			Some(token_address) => {
				// Get ERC-20 token balance
				let token_addr: Address = token_address
					.parse()
					.map_err(|e| DeliveryError::Network(format!("Invalid token address: {}", e)))?;

				// Create the balanceOf call data
				// balanceOf(address) selector is 0x70a08231
				let selector = [0x70, 0xa0, 0x82, 0x31];
				let mut call_data = Vec::new();
				call_data.extend_from_slice(&selector);
				call_data.extend_from_slice(&[0; 12]); // Pad to 32 bytes
				call_data.extend_from_slice(address.as_slice());

				let call_result = provider
					.call(
						&TransactionRequest::default()
							.to(token_addr)
							.input(call_data.into()),
					)
					.await
					.map_err(|e| {
						DeliveryError::Network(format!("Failed to call balanceOf: {}", e))
					})?;

				if call_result.len() < 32 {
					return Err(DeliveryError::Network(
						"Invalid balanceOf response".to_string(),
					));
				}

				let balance = U256::from_be_slice(&call_result[..32]);
				Ok(balance.to_string())
			}
		}
	}

	async fn get_allowance(
		&self,
		owner: &str,
		spender: &str,
		token_address: &str,
		chain_id: u64,
	) -> Result<String, DeliveryError> {
		let owner_addr: Address = owner
			.parse()
			.map_err(|e| DeliveryError::Network(format!("Invalid owner address: {}", e)))?;

		let spender_addr: Address = spender
			.parse()
			.map_err(|e| DeliveryError::Network(format!("Invalid spender address: {}", e)))?;

		let token_addr: Address = token_address
			.parse()
			.map_err(|e| DeliveryError::Network(format!("Invalid token address: {}", e)))?;

		let provider = self.get_provider(chain_id)?;

		// Create the allowance call data
		// allowance(address,address) selector is 0xdd62ed3e
		let selector = [0xdd, 0x62, 0xed, 0x3e];
		let mut call_data = Vec::new();
		call_data.extend_from_slice(&selector);
		call_data.extend_from_slice(&[0; 12]); // Pad owner address to 32 bytes
		call_data.extend_from_slice(owner_addr.as_slice());
		call_data.extend_from_slice(&[0; 12]); // Pad spender address to 32 bytes
		call_data.extend_from_slice(spender_addr.as_slice());

		let call_request = TransactionRequest::default()
			.to(token_addr)
			.input(call_data.into());

		let call_result = provider
			.call(&call_request)
			.await
			.map_err(|e| DeliveryError::Network(format!("Failed to call allowance: {}", e)))?;

		if call_result.len() < 32 {
			return Err(DeliveryError::Network(
				"Invalid allowance response".to_string(),
			));
		}

		let allowance = U256::from_be_slice(&call_result[..32]);
		Ok(allowance.to_string())
	}

	async fn get_nonce(&self, address: &str, chain_id: u64) -> Result<u64, DeliveryError> {
		let address: Address = address
			.parse()
			.map_err(|e| DeliveryError::Network(format!("Invalid address: {}", e)))?;

		let provider = self.get_provider(chain_id)?;

		provider
			.get_transaction_count(address)
			.await
			.map_err(|e| DeliveryError::Network(format!("Failed to get nonce: {}", e)))
	}

	async fn get_block_number(&self, chain_id: u64) -> Result<u64, DeliveryError> {
		let provider = self.get_provider(chain_id)?;

		provider
			.get_block_number()
			.await
			.map_err(|e| DeliveryError::Network(format!("Failed to get block number: {}", e)))
	}

	async fn estimate_gas(&self, tx: SolverTransaction) -> Result<u64, DeliveryError> {
		let mut request: TransactionRequest = tx.into();
		// Many nodes (incl. anvil) require a `from` for estimateGas to simulate context
		request.from = Some(self.sender);
		let gas = self
			.provider
			.estimate_gas(&request)
			.await
			.map_err(|e| DeliveryError::Network(format!("Failed to estimate gas: {}", e)))?;
		Ok(gas)
	}
}

/// Factory function to create an HTTP-based delivery provider from configuration.
///
/// This function reads the delivery configuration and creates an AlloyDelivery
/// instance.
///
/// # Parameters
/// - `config`: TOML configuration containing:
///   - `network_ids` (required): Array of network IDs to support
///   - `accounts` (optional): Map of network IDs to account names for per-network signing
/// - `networks`: Network configuration containing RPC URLs and contract addresses
/// - `default_private_key`: Default private key for signing transactions
/// - `network_private_keys`: Map of network IDs to private keys for per-network signing
///
/// # Returns
/// A boxed implementation of DeliveryInterface configured for the specified networks
pub fn create_http_delivery(
	config: &toml::Value,
	networks: &NetworksConfig,
	default_private_key: &solver_types::SecretString,
	network_private_keys: &HashMap<u64, solver_types::SecretString>,
) -> Result<Box<dyn DeliveryInterface>, DeliveryError> {
	// Validate configuration first
	AlloyDeliverySchema::validate_config(config)
		.map_err(|e| DeliveryError::Network(format!("Invalid configuration: {}", e)))?;

	// Parse network_ids (required field)
	let network_ids = config
		.get("network_ids")
		.and_then(|v| v.as_array())
		.map(|arr| {
			arr.iter()
				.filter_map(|v| v.as_integer().map(|i| i as u64))
				.collect::<Vec<_>>()
		})
		.ok_or_else(|| DeliveryError::Network("network_ids is required".to_string()))?;

	if network_ids.is_empty() {
		return Err(DeliveryError::Network(
			"network_ids cannot be empty".to_string(),
		));
	}

	// Parse the default signer
	let default_signer: PrivateKeySigner = default_private_key.with_exposed(|key| {
		key.parse()
			.map_err(|_| DeliveryError::Network("Invalid default private key format".to_string()))
	})?;

	// Parse network-specific signers
	let mut network_signers = HashMap::new();
	for (network_id, private_key) in network_private_keys {
		let signer: PrivateKeySigner = private_key.with_exposed(|key| {
			key.parse().map_err(|_| {
				DeliveryError::Network(format!(
					"Invalid private key format for network {}",
					network_id
				))
			})
		})?;
		network_signers.insert(*network_id, signer);
	}

	// Create delivery service synchronously, but the actual connection happens async
	let delivery = tokio::task::block_in_place(|| {
		tokio::runtime::Handle::current().block_on(async {
			AlloyDelivery::new(network_ids, networks, network_signers, default_signer).await
		})
	})?;

	Ok(Box::new(delivery))
}

/// Registry for the HTTP/Alloy delivery implementation.
pub struct Registry;

impl solver_types::ImplementationRegistry for Registry {
	const NAME: &'static str = "evm_alloy";
	type Factory = crate::DeliveryFactory;

	fn factory() -> Self::Factory {
		create_http_delivery
	}
}

impl crate::DeliveryRegistry for Registry {}<|MERGE_RESOLUTION|>--- conflicted
+++ resolved
@@ -25,17 +25,8 @@
 /// on EVM-compatible blockchains. It handles transaction signing, submission,
 /// and confirmation tracking. Supports multiple networks with a single instance.
 pub struct AlloyDelivery {
-<<<<<<< HEAD
-	/// The Alloy provider for blockchain interaction.
-	provider: Arc<dyn Provider<Http<reqwest::Client>> + Send + Sync>,
-	/// The chain ID this delivery service is configured for.
-	_chain_id: u64,
-	/// Default sender/address used for calls and gas estimation.
-	sender: Address,
-=======
 	/// Alloy providers for each supported network.
 	providers: HashMap<u64, Arc<dyn Provider<Http<reqwest::Client>> + Send + Sync>>,
->>>>>>> f56f21b7
 }
 
 impl AlloyDelivery {
@@ -59,18 +50,11 @@
 
 		let mut providers = HashMap::new();
 
-<<<<<<< HEAD
-		// Capture sender address before moving signer into wallet
-		let sender = signer.address();
-
-		let wallet = EthereumWallet::from(signer);
-=======
 		for network_id in &network_ids {
 			// Get network configuration
 			let network = networks.get(network_id).ok_or_else(|| {
 				DeliveryError::Network(format!("Network {} not found in configuration", network_id))
 			})?;
->>>>>>> f56f21b7
 
 			// Get HTTP URL from network configuration
 			let http_url = network.get_http_url().ok_or_else(|| {
@@ -108,12 +92,6 @@
 			);
 		}
 
-<<<<<<< HEAD
-		Ok(Self {
-			provider: Arc::new(provider),
-			_chain_id: chain_id,
-			sender,
-=======
 		Ok(Self { providers })
 	}
 
@@ -124,7 +102,6 @@
 	) -> Result<&Arc<dyn Provider<Http<reqwest::Client>> + Send + Sync>, DeliveryError> {
 		self.providers.get(&chain_id).ok_or_else(|| {
 			DeliveryError::Network(format!("No provider configured for chain ID {}", chain_id))
->>>>>>> f56f21b7
 		})
 	}
 }
@@ -481,11 +458,18 @@
 	}
 
 	async fn estimate_gas(&self, tx: SolverTransaction) -> Result<u64, DeliveryError> {
-		let mut request: TransactionRequest = tx.into();
-		// Many nodes (incl. anvil) require a `from` for estimateGas to simulate context
-		request.from = Some(self.sender);
-		let gas = self
-			.provider
+		// Get the chain ID from the transaction
+		let chain_id = tx.chain_id;
+		
+		// Get the appropriate provider for this chain
+		let provider = self.get_provider(chain_id)?;
+		
+		// Convert to TransactionRequest
+		let request: TransactionRequest = tx.into();
+		
+		// The provider with wallet will automatically handle setting the `from` field
+		// when needed for gas estimation
+		let gas = provider
 			.estimate_gas(&request)
 			.await
 			.map_err(|e| DeliveryError::Network(format!("Failed to estimate gas: {}", e)))?;

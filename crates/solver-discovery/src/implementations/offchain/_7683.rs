//! ERC-7683 Off-chain Intent Discovery API Implementation
//!
//! This module implements an HTTP API server that accepts ERC-7683 cross-chain intents
//! directly from users or other systems. It provides an endpoint for receiving
//! gasless cross-chain orders that follow the ERC-7683 standard.
//!
//! The API is exposed directly from the discovery module rather than solver-service for several key reasons:
//!
//! 1. **Consistency**: Discovery is the entry point for ALL intents - both on-chain and off-chain
//! 2. **Single Responsibility**: Each module has a clear purpose:
//!    - solver-discovery: Intent ingestion and lifecycle management
//!    - solver-service: Solver orchestration, health, metrics, quotes
//! 3. **Extensibility**: Provides a pattern for custom discovery implementations (e.g., webhooks, other APIs)
//! 4. **Independence**: Discovery can be deployed/scaled separately from the solver service
//! 5. **Source of Truth**: Discovery owns the intent lifecycle and should expose intent-related endpoints
//!
//! ## Overview
//!
//! The off-chain discovery service runs an HTTP API server that:
//! - Accepts EIP-7683 gasless cross-chain orders via POST requests
//! - Validates order parameters and signatures
//! - Converts orders to the internal Intent format
//! - Broadcasts discovered intents to the solver system
//!
//! ## API Endpoint
//!
//! - `POST /intent` - Submit a new cross-chain order
//!
//! ## Configuration
//!
//! The service requires the following configuration:
//! - `api_host` - The host address to bind the API server (default: "0.0.0.0")
//! - `api_port` - The port to listen on (default: 8080)
//! - `rpc_url` - Ethereum RPC URL for calling settler contracts
//!
//! ## Order Flow
//!
//! 1. User submits a `GaslessCrossChainOrder` to the API endpoint
//! 2. The service validates the order deadlines and signature
//! 3. Order ID is computed by calling the settler contract
//! 4. Order data is parsed to extract inputs/outputs
//! 5. The order is converted to an Intent and broadcast to solvers

use crate::{DiscoveryError, DiscoveryInterface};
use alloy_primitives::{Address, Bytes, U256};
use alloy_provider::RootProvider;
use alloy_sol_types::SolType;
use alloy_transport_http::Http;
use async_trait::async_trait;
use axum::{
	extract::State,
	http::StatusCode,
	response::{IntoResponse, Json},
	routing::post,
	Router,
};
use hex;
use serde::{Deserialize, Serialize};
use serde_json;
use solver_types::{
	bytes32_to_address, current_timestamp, normalize_bytes32_address,
	standards::eip7683::{
		interfaces::{IInputSettlerCompact, IInputSettlerEscrow, SolMandateOutput, StandardOrder},
		GasLimitOverrides, LockType, MandateOutput,
	},
	with_0x_prefix, ConfigSchema, Eip7683OrderData, Field, FieldType, ImplementationRegistry,
	Intent, IntentMetadata, NetworksConfig, Schema,
};
use std::collections::HashMap;
use std::net::SocketAddr;
use std::sync::atomic::{AtomicBool, Ordering};
use std::sync::Arc;
use tokio::sync::{mpsc, Mutex};
use tower_http::cors::CorsLayer;

<<<<<<< HEAD
=======
// Import the Solidity types for the OIF contracts
sol! {
	#[sol(rpc)]
	interface IInputSettlerEscrow {
		function orderIdentifier(bytes calldata order) external view returns (bytes32);
		function openFor(bytes calldata order, address sponsor, bytes calldata signature) external;
	}

	#[sol(rpc)]
	interface IInputSettlerCompact {
		function orderIdentifier(StandardOrder calldata order) external view returns (bytes32);
	}

	#[derive(Debug)]
	struct StandardOrder {
		address user;
		uint256 nonce;
		uint256 originChainId;
		uint32 expires;
		uint32 fillDeadline;
		address inputOracle;
		uint256[2][] inputs;
		SolMandateOutput[] outputs;
	}

	#[derive(Debug)]
	struct SolMandateOutput {
		bytes32 oracle;
		bytes32 settler;
		uint256 chainId;
		bytes32 token;
		uint256 amount;
		bytes32 recipient;
		bytes call;
		bytes context;
	}
}

>>>>>>> f2964492
/// API representation of StandardOrder for JSON deserialization.
///
/// This struct represents the order format for the OIF contracts.
/// The order is sent as encoded bytes along with sponsor and signature.
///
/// # Fields
///
/// * `user` - Address of the user creating the order
/// * `nonce` - Unique nonce to prevent replay attacks
/// * `origin_chain_id` - Chain ID where the order originates
/// * `expires` - Unix timestamp when the order expires
/// * `fill_deadline` - Unix timestamp by which the order must be filled
/// * `input_oracle` - Address of the oracle responsible for validating fills
/// * `inputs` - Array of [token, amount] pairs as U256
/// * `outputs` - Array of MandateOutput structs
#[derive(Debug, Clone, Serialize, Deserialize)]
#[serde(rename_all = "camelCase")]
struct ApiStandardOrder {
	user: Address,
	nonce: U256,
	origin_chain_id: U256,
	expires: u32,
	fill_deadline: u32,
	input_oracle: Address,
	inputs: Vec<[U256; 2]>,
	outputs: Vec<ApiMandateOutput>,
}

/// API representation of MandateOutput
#[derive(Debug, Clone, Serialize, Deserialize)]
#[serde(rename_all = "camelCase")]
struct ApiMandateOutput {
	#[serde(
		deserialize_with = "deserialize_bytes32",
		serialize_with = "serialize_bytes32"
	)]
	oracle: [u8; 32],
	#[serde(
		deserialize_with = "deserialize_bytes32",
		serialize_with = "serialize_bytes32"
	)]
	settler: [u8; 32],
	chain_id: U256,
	#[serde(
		deserialize_with = "deserialize_bytes32",
		serialize_with = "serialize_bytes32"
	)]
	token: [u8; 32],
	amount: U256,
	#[serde(
		deserialize_with = "deserialize_bytes32",
		serialize_with = "serialize_bytes32"
	)]
	recipient: [u8; 32],
	call: Bytes,
	context: Bytes,
}

/// Custom serializer for bytes32 to hex strings
/// Converts to address format (20 bytes) when it's an address, otherwise full bytes32
fn serialize_bytes32<S>(bytes: &[u8; 32], serializer: S) -> Result<S::Ok, S::Error>
where
	S: serde::Serializer,
{
	// Use the bytes32_to_address helper which extracts last 20 bytes
	// and returns them as a hex string without 0x prefix
	let address = bytes32_to_address(bytes);
	serializer.serialize_str(&with_0x_prefix(&address))
}

impl From<&SolMandateOutput> for ApiMandateOutput {
	fn from(output: &SolMandateOutput) -> Self {
		Self {
			oracle: output.oracle.0,
			settler: output.settler.0,
			chain_id: output.chainId,
			token: output.token.0,
			amount: output.amount,
			recipient: output.recipient.0,
			call: output.call.clone(),
			context: output.context.clone(),
		}
	}
}

impl From<&StandardOrder> for ApiStandardOrder {
	fn from(order: &StandardOrder) -> Self {
		Self {
			user: order.user,
			nonce: order.nonce,
			origin_chain_id: order.originChainId,
			expires: order.expires,
			fill_deadline: order.fillDeadline,
			input_oracle: order.inputOracle,
			inputs: order.inputs.clone(),
			outputs: order.outputs.iter().map(ApiMandateOutput::from).collect(),
		}
	}
}

/// Custom deserializer for bytes32 that accepts hex strings.
///
/// Converts hex strings (with or without "0x" prefix) to fixed 32-byte arrays.
/// Used for deserializing order_data_type and other bytes32 fields from JSON.
///
/// # Errors
///
/// Returns an error if:
/// - The hex string is not exactly 64 characters (32 bytes)
/// - The string contains invalid hex characters
fn deserialize_bytes32<'de, D>(deserializer: D) -> Result<[u8; 32], D::Error>
where
	D: serde::Deserializer<'de>,
{
	use serde::de::Error;

	let s = String::deserialize(deserializer)?;
	let s = s.strip_prefix("0x").unwrap_or(&s);

	if s.len() != 64 {
		return Err(Error::custom(format!(
			"Invalid bytes32: expected 64 hex chars, got {}",
			s.len()
		)));
	}

	let mut bytes = [0u8; 32];
	hex::decode_to_slice(s, &mut bytes)
		.map_err(|e| Error::custom(format!("Invalid hex: {}", e)))?;

	Ok(bytes)
}

/// Flexible deserializer for LockType that accepts numbers, strings, or enum names.
fn deserialize_lock_type_flexible<'de, D>(deserializer: D) -> Result<LockType, D::Error>
where
	D: serde::Deserializer<'de>,
{
	use serde::de::Error;
	let v = serde_json::Value::deserialize(deserializer)?;
	match v {
		serde_json::Value::Number(n) => {
			let num = n
				.as_u64()
				.ok_or_else(|| Error::custom("Invalid number for LockType"))?;
			if num <= u8::MAX as u64 {
				LockType::from_u8(num as u8).ok_or_else(|| Error::custom("Invalid LockType value"))
			} else {
				Err(Error::custom("LockType value out of range"))
			}
		},
		serde_json::Value::String(s) => {
			// Try parsing as number first, then as enum name
			if let Ok(num) = s.parse::<u8>() {
				LockType::from_u8(num).ok_or_else(|| Error::custom("Invalid LockType value"))
			} else {
				// Try parsing as enum variant name
				match s.as_str() {
					"permit2_escrow" | "Permit2Escrow" => Ok(LockType::Permit2Escrow),
					"eip3009_escrow" | "Eip3009Escrow" => Ok(LockType::Eip3009Escrow),
					"resource_lock" | "ResourceLock" => Ok(LockType::ResourceLock),
					_ => Err(Error::custom("Invalid LockType string")),
				}
			}
		},
		serde_json::Value::Null => Ok(default_lock_type()),
		_ => Err(Error::custom(
			"expected number, string, or null for LockType",
		)),
	}
}

/// API request wrapper for intent submission.
///
/// This is the top-level structure for POST /intent requests with the OIF format.
///
/// # Fields
///
/// * `order` - The StandardOrder encoded as hex bytes
/// * `sponsor` - The address sponsoring the order (usually the user)
/// * `signature` - The Permit2Witness signature
/// * `lock_type` - The custody mechanism type
#[derive(Debug, Deserialize)]
struct IntentRequest {
	order: Bytes,
	sponsor: Address,
	signature: Bytes,
	#[serde(
		default = "default_lock_type",
		deserialize_with = "deserialize_lock_type_flexible"
	)]
	lock_type: LockType,
}

fn default_lock_type() -> LockType {
	LockType::Permit2Escrow
}

/// Status enum for intent submission responses.
///
/// Distinguishes between successful receipt and validation failures at the discovery stage.
/// Note: Full validation (oracle routes, etc.) happens asynchronously after receipt.
#[derive(Debug, Serialize, Deserialize, PartialEq)]
#[serde(rename_all = "snake_case")]
enum IntentResponseStatus {
	/// Intent received and passed basic validation, queued for full validation
	Received,
	/// Intent rejected due to validation failure
	Rejected,
	/// Intent processing encountered an error
	Error,
}

/// API response for intent submission.
///
/// Returned by the POST /intent endpoint to indicate submission status.
///
/// # Fields
///
/// * `order_id` - The assigned order identifier if received (optional)
/// * `status` - Status enum indicating if intent was received or rejected
/// * `message` - Optional message for additional details on status
/// * `order` - The submitted EIP-712 typed data order (parsed StandardOrder as JSON)
#[derive(Debug, Serialize)]
#[serde(rename_all = "camelCase")]
struct IntentResponse {
	#[serde(rename = "orderId")]
	order_id: Option<String>,
	status: IntentResponseStatus,
	message: Option<String>,
	order: Option<serde_json::Value>,
}

/// Shared state for the API server.
///
/// Contains all the dependencies needed by API request handlers.
/// This state is cloned for each request (all fields are cheaply cloneable).
///
/// # Fields
///
/// * `intent_sender` - Channel to broadcast discovered intents to the solver system
/// * `providers` - RPC providers for interacting with on-chain contracts
/// * `networks` - Networks configuration for settler lookups
#[derive(Clone)]
struct ApiState {
	/// Channel to send discovered intents
	intent_sender: mpsc::UnboundedSender<Intent>,
	/// RPC providers for each supported network
	providers: HashMap<u64, RootProvider<Http<reqwest::Client>>>,
	/// Networks configuration for settler lookups
	networks: NetworksConfig,
}

/// EIP-7683 offchain discovery implementation.
///
/// This struct implements the `DiscoveryInterface` trait to provide
/// off-chain intent discovery through an HTTP API server. It listens
/// for incoming EIP-7683 orders and converts them to the internal
/// Intent format for processing by the solver system.
#[derive(Debug)]
pub struct Eip7683OffchainDiscovery {
	/// API server configuration
	api_host: String,
	api_port: u16,
	/// RPC providers for each supported network
	providers: HashMap<u64, RootProvider<Http<reqwest::Client>>>,
	/// Networks configuration for settler lookups
	networks: NetworksConfig,
	/// Flag indicating if the server is running
	is_running: Arc<AtomicBool>,
	/// Channel for signaling server shutdown
	shutdown_signal: Arc<Mutex<Option<mpsc::Sender<()>>>>,
}

impl Eip7683OffchainDiscovery {
	/// Creates a new EIP-7683 offchain discovery instance.
	///
	/// # Arguments
	///
	/// * `api_host` - The host address to bind the API server
	/// * `api_port` - The port number to listen on
	/// * `network_ids` - List of network IDs this discovery source supports
	/// * `networks` - Networks configuration with RPC URLs
	///
	/// # Returns
	///
	/// Returns a new discovery instance or an error if any RPC URL is invalid.
	///
	/// # Errors
	///
	/// Returns `DiscoveryError::Connection` if any RPC URL cannot be parsed.
	/// Returns `DiscoveryError::ValidationError` if networks config is invalid.
	pub fn new(
		api_host: String,
		api_port: u16,
		network_ids: Vec<u64>,
		networks: &NetworksConfig,
	) -> Result<Self, DiscoveryError> {
		// Validate networks config has at least one network
		if networks.is_empty() {
			return Err(DiscoveryError::ValidationError(
				"Networks configuration cannot be empty".to_string(),
			));
		}

		// Create RPC providers for each supported network
		let mut providers = HashMap::new();
		for network_id in &network_ids {
			if let Some(network) = networks.get(network_id) {
				let http_url = network.get_http_url().ok_or_else(|| {
					DiscoveryError::Connection(format!(
						"No HTTP RPC URL configured for network {}",
						network_id
					))
				})?;
				let provider = RootProvider::new_http(http_url.parse().map_err(|e| {
					DiscoveryError::Connection(format!(
						"Invalid RPC URL for network {}: {}",
						network_id, e
					))
				})?);
				providers.insert(*network_id, provider);
			} else {
				tracing::warn!(
					"Network {} in supported_networks not found in networks config",
					network_id
				);
			}
		}

		if providers.is_empty() {
			return Err(DiscoveryError::ValidationError(
				"No valid RPC providers could be created for supported networks".to_string(),
			));
		}

		Ok(Self {
			api_host,
			api_port,
			providers,
			networks: networks.clone(),
			is_running: Arc::new(AtomicBool::new(false)),
			shutdown_signal: Arc::new(Mutex::new(None)),
		})
	}

	/// Parses StandardOrder data from raw bytes.
	///
	/// Decodes the StandardOrder struct from the raw order data bytes
	/// and extracts all necessary fields.
	///
	/// # Arguments
	///
	/// * `order_bytes` - The encoded StandardOrder bytes
	///
	/// # Returns
	///
	/// Returns the decoded StandardOrder struct.
	///
	/// # Errors
	///
	/// Returns `DiscoveryError::ParseError` if the order data cannot be decoded.
	fn parse_standard_order(order_bytes: &Bytes) -> Result<StandardOrder, DiscoveryError> {
		// Decode the StandardOrder struct from the order data
		let order = <StandardOrder as SolType>::abi_decode(order_bytes, true).map_err(|e| {
			DiscoveryError::ParseError(format!("Failed to decode StandardOrder: {}", e))
		})?;

		Ok(order)
	}

	/// Validates the incoming StandardOrder.
	///
	/// Performs validation checks on order deadlines to ensure
	/// the order is still valid and can be processed.
	///
	/// # Arguments
	///
	/// * `order` - The StandardOrder to validate
	/// * `sponsor` - The sponsor address
	/// * `signature` - The Permit2Witness signature
	///
	/// # Returns
	///
	/// Returns `Ok(())` if the order is valid.
	///
	/// # Errors
	///
	/// Returns `DiscoveryError::ValidationError` if:
	/// - The expiry has passed
	/// - The fill deadline has passed
	///
	/// # TODO
	///
	/// - Implement Permit2Witness signature validation
	async fn validate_order(
		order: &StandardOrder,
		_sponsor: &Address,
		_signature: &Bytes,
	) -> Result<(), DiscoveryError> {
		// Check if deadlines are still valid
		let current_time = current_timestamp() as u32;

		if order.expires < current_time {
			return Err(DiscoveryError::ValidationError(
				"Order has expired".to_string(),
			));
		}

		if order.fillDeadline < current_time {
			return Err(DiscoveryError::ValidationError(
				"Order fill deadline has passed".to_string(),
			));
		}

		// TODO: Implement Permit2Witness signature validation
		// The signature should be validated against the Permit2 contract

		Ok(())
	}

	/// Converts StandardOrder to Intent.
	///
	/// Transforms a parsed StandardOrder into the internal Intent format used by
	/// the solver system. This includes:
	/// - Computing the order ID via the settler contract
	/// - Extracting inputs/outputs from the parsed order
	/// - Creating metadata for the intent
	///
	/// # Arguments
	///
	/// * `order` - The parsed StandardOrder to convert
	/// * `order_bytes` - The raw encoded order bytes (needed for order ID computation)
	/// * `sponsor` - The address sponsoring the order
	/// * `signature` - The Permit2Witness signature
	/// * `lock_type` - The custody mechanism type (Permit2Escrow, Eip3009Escrow, or ResourceLock)
	/// * `providers` - RPC providers for each supported network
	/// * `networks` - Networks configuration for settler lookups
	///
	/// # Returns
	///
	/// Returns an Intent ready for processing by the solver system.
	///
	/// # Errors
	///
	/// Returns an error if:
	/// - Order ID computation fails
	/// - No outputs are present in the order
	/// - Network configuration is missing for the origin chain
	async fn order_to_intent(
		order: &StandardOrder,
		order_bytes: &Bytes,
		sponsor: &Address,
		signature: &Bytes,
		lock_type: LockType,
		providers: &HashMap<u64, RootProvider<Http<reqwest::Client>>>,
		networks: &NetworksConfig,
	) -> Result<Intent, DiscoveryError> {
		// Get the input settler address for the order's origin chain
		let origin_chain_id = order.originChainId.to::<u64>();
		let network = networks.get(&origin_chain_id).ok_or_else(|| {
			DiscoveryError::ValidationError(format!(
				"Chain ID {} not found in networks configuration",
				order.originChainId
			))
		})?;

		if network.input_settler_address.0.len() != 20 {
			return Err(DiscoveryError::ValidationError(
				"Invalid settler address length".to_string(),
			));
		}
		// Choose settler based on lock_type
		let settler_address = match lock_type {
			LockType::ResourceLock => {
				let addr = network
					.input_settler_compact_address
					.clone()
					.ok_or_else(|| {
						DiscoveryError::ValidationError(format!(
							"No input settler compact address found for chain ID {}",
							origin_chain_id
						))
					})?;
				Address::from_slice(&addr.0)
			},
			LockType::Permit2Escrow | LockType::Eip3009Escrow => {
				Address::from_slice(&network.input_settler_address.0)
			},
		};

		// Get provider for the origin chain
		let provider = providers.get(&origin_chain_id).ok_or_else(|| {
			DiscoveryError::ValidationError(format!(
				"No RPC provider configured for chain ID {}",
				origin_chain_id
			))
		})?;

		// Generate order ID from order data
		let order_id =
			Self::compute_order_id(order_bytes, provider, settler_address, lock_type).await?;

		// Validate that order has outputs
		if order.outputs.is_empty() {
			return Err(DiscoveryError::ValidationError(
				"Order must have at least one output".to_string(),
			));
		}

		// Convert to intent format
		let order_data = Eip7683OrderData {
			user: with_0x_prefix(&hex::encode(order.user)),
			nonce: order.nonce,
			origin_chain_id: order.originChainId,
			expires: order.expires,
			fill_deadline: order.fillDeadline,
			input_oracle: with_0x_prefix(&hex::encode(order.inputOracle)),
			inputs: order.inputs.clone(),
			order_id,
			gas_limit_overrides: GasLimitOverrides::default(),
			outputs: order
				.outputs
				.iter()
				.map(|output| {
					let settler = normalize_bytes32_address(output.settler.0);
					let token = normalize_bytes32_address(output.token.0);
					let recipient = normalize_bytes32_address(output.recipient.0);
					MandateOutput {
						oracle: output.oracle.0,
						settler,
						chain_id: output.chainId,
						token,
						amount: output.amount,
						recipient,
						call: output.call.clone().into(),
						context: output.context.clone().into(),
					}
				})
				.collect(),
			// Include raw order data for openFor
			raw_order_data: Some(with_0x_prefix(&hex::encode(order_bytes))),
			// Include signature and sponsor
			signature: Some(with_0x_prefix(&hex::encode(signature))),
			sponsor: Some(sponsor.to_string()),
			lock_type: Some(lock_type),
		};

		Ok(Intent {
			id: hex::encode(order_id),
			source: "off-chain".to_string(),
			standard: "eip7683".to_string(),
			metadata: IntentMetadata {
				requires_auction: false,
				exclusive_until: None,
				discovered_at: current_timestamp(),
			},
			data: serde_json::to_value(&order_data).map_err(|e| {
				DiscoveryError::ParseError(format!("Failed to serialize order data: {}", e))
			})?,
			quote_id: None, // TODO: add quote id to the intent
		})
	}

	/// Computes order ID from order data.
	///
	/// Determines which settler interface to use based on the lock_type and calls
	/// the appropriate `orderIdentifier` function to compute the canonical order ID.
	///
	/// # Lock Types
	///
	/// * 1 = permit2-escrow (uses IInputSettlerEscrow)
	/// * 2 = 3009-escrow (uses IInputSettlerEscrow)
	/// * 3 = resource-lock/TheCompact (uses IInputSettlerCompact)
	/// * Other values default to IInputSettlerEscrow
	///
	/// # Arguments
	///
	/// * `order_bytes` - The encoded order bytes to compute ID for
	/// * `provider` - RPC provider for calling the settler contract
	/// * `settler_address` - Address of the appropriate settler contract
	/// * `lock_type` - The custody/lock type determining which interface to use
	///
	/// # Returns
	///
	/// Returns the 32-byte order ID.
	///
	/// # Errors
	///
	/// Returns `DiscoveryError::Connection` if the contract call fails or
	/// `DiscoveryError::ParseError` if order decoding fails for compact orders.
	async fn compute_order_id(
		order_bytes: &Bytes,
		provider: &RootProvider<Http<reqwest::Client>>,
		settler_address: Address,
		lock_type: LockType,
	) -> Result<[u8; 32], DiscoveryError> {
		match lock_type {
			LockType::ResourceLock => {
				// Resource Lock (TheCompact) - use IInputSettlerCompact
				let std_order =
					<StandardOrder as SolType>::abi_decode(order_bytes, true).map_err(|e| {
						DiscoveryError::ParseError(format!("Failed to decode StandardOrder: {}", e))
					})?;
				let compact = IInputSettlerCompact::new(settler_address, provider);
				let resp = compact
					.orderIdentifier(std_order)
					.call()
					.await
					.map_err(|e| {
						DiscoveryError::Connection(format!(
							"Failed to get order ID from compact contract: {}",
							e
						))
					})?;
				Ok(resp._0.0)
			},
			LockType::Permit2Escrow | LockType::Eip3009Escrow => {
				// Escrow types - use IInputSettlerEscrow
				let escrow = IInputSettlerEscrow::new(settler_address, provider);
				let resp = escrow
					.orderIdentifier(order_bytes.clone())
					.call()
					.await
					.map_err(|e| {
						DiscoveryError::Connection(format!(
							"Failed to get order ID from escrow contract: {}",
							e
						))
					})?;
				Ok(resp._0.0)
			},
		}
	}

	/// Main API server task.
	///
	/// Runs the HTTP server that listens for intent submissions.
	/// The server supports graceful shutdown via the shutdown channel.
	///
	/// # Arguments
	///
	/// * `api_host` - Host address to bind to
	/// * `api_port` - Port number to listen on
	/// * `intent_sender` - Channel to send discovered intents
	/// * `providers` - RPC providers for contract calls
	/// * `networks` - Networks configuration for settler lookups
	/// * `shutdown_rx` - Channel to receive shutdown signal
	///
	/// # Errors
	///
	/// Returns an error if:
	/// - The address cannot be parsed
	/// - The TCP listener cannot bind to the address
	/// - The server encounters a fatal error
	async fn run_server(
		api_host: String,
		api_port: u16,
		intent_sender: mpsc::UnboundedSender<Intent>,
		providers: HashMap<u64, RootProvider<Http<reqwest::Client>>>,
		networks: NetworksConfig,
		mut shutdown_rx: mpsc::Receiver<()>,
	) -> Result<(), String> {
		let state = ApiState {
			intent_sender,
			providers,
			networks,
		};

		let app = Router::new()
			.route("/intent", post(handle_intent_submission))
			.layer(CorsLayer::permissive())
			.with_state(state);

		let addr = format!("{}:{}", api_host, api_port)
			.parse::<SocketAddr>()
			.map_err(|e| format!("Invalid address '{}:{}': {}", api_host, api_port, e))?;

		let listener = tokio::net::TcpListener::bind(addr)
			.await
			.map_err(|e| format!("Failed to bind address {}: {}", addr, e))?;

		tracing::info!("EIP-7683 offchain discovery API listening on {}", addr);

		axum::serve(listener, app)
			.with_graceful_shutdown(async move {
				let _ = shutdown_rx.recv().await;
				tracing::info!("Shutting down API server");
			})
			.await
			.map_err(|e| format!("Server error: {}", e))?;

		Ok(())
	}
}
/// Handles intent submission requests.
///
/// This is the main request handler for the POST /intent endpoint.
/// It validates the incoming order, converts it to an Intent, and
/// broadcasts it to the solver system.
///
/// # Arguments
///
/// * `state` - Shared API state containing dependencies
/// * `request` - The intent submission request
///
/// # Returns
///
/// Returns an HTTP response with:
/// - 200 OK with order_id on success
/// - 400 Bad Request if validation fails
/// - 500 Internal Server Error if processing fails
///
/// # Response Format
///
/// ```json
/// {
///   "order_id": "0x...",
///   "status": "success" | "error",
///   "message": "optional error message"
/// }
/// ```
async fn handle_intent_submission(
	State(state): State<ApiState>,
	Json(request): Json<IntentRequest>,
) -> impl IntoResponse {
	// Parse the StandardOrder from bytes
	let order = match Eip7683OffchainDiscovery::parse_standard_order(&request.order) {
		Ok(order) => order,
		Err(e) => {
			tracing::warn!(error = %e, "Failed to parse StandardOrder from request");
			return (
				StatusCode::BAD_REQUEST,
				Json(IntentResponse {
					order_id: None,
					status: IntentResponseStatus::Rejected,
					message: Some(format!("Failed to parse order: {}", e)),
					order: None,
				}),
			)
				.into_response();
		},
	};

	// Serialize the parsed order once for all responses
	let order_json = match serde_json::to_value(ApiStandardOrder::from(&order)) {
		Ok(json) => Some(json),
		Err(e) => {
			tracing::warn!(error = %e, "Failed to serialize order");
			None
		},
	};

	// Validate order
	if let Err(e) =
		Eip7683OffchainDiscovery::validate_order(&order, &request.sponsor, &request.signature).await
	{
		tracing::warn!(error = %e, "Order validation failed");
		return (
			StatusCode::BAD_REQUEST,
			Json(IntentResponse {
				order_id: None,
				status: IntentResponseStatus::Rejected,
				message: Some(e.to_string()),
				order: order_json.clone(),
			}),
		)
			.into_response();
	}

	// Convert to intent
	match Eip7683OffchainDiscovery::order_to_intent(
		&order,
		&request.order,
		&request.sponsor,
		&request.signature,
		request.lock_type,
		&state.providers,
		&state.networks,
	)
	.await
	{
		Ok(intent) => {
			let order_id = intent.id.clone();

			// Send intent through channel
			if let Err(e) = state.intent_sender.send(intent) {
				tracing::warn!(error = %e, "Failed to send intent to solver channel");
				return (
					StatusCode::INTERNAL_SERVER_ERROR,
					Json(IntentResponse {
						order_id: Some(order_id),
						status: IntentResponseStatus::Error,
						message: Some(format!("Failed to process intent: {}", e)),
						order: order_json.clone(),
					}),
				)
					.into_response();
			}

			(
				StatusCode::OK,
				Json(IntentResponse {
					order_id: Some(order_id),
					status: IntentResponseStatus::Received,
					message: Some(
						"Basic validation passed, pending oracle route validation".to_string(),
					),
					order: order_json,
				}),
			)
				.into_response()
		},
		Err(e) => {
			tracing::warn!(error = %e, "Failed to convert order to intent");
			(
				StatusCode::BAD_REQUEST,
				Json(IntentResponse {
					order_id: None,
					status: IntentResponseStatus::Rejected,
					message: Some(e.to_string()),
					order: order_json,
				}),
			)
				.into_response()
		},
	}
}

/// Configuration schema for EIP-7683 off-chain discovery service.
///
/// This schema validates the configuration for the off-chain discovery API,
/// ensuring all required fields are present and have valid values.
///
/// # Required Fields
///
/// - `api_host` - Host address for the API server (e.g., "127.0.0.1" or "0.0.0.0")
/// - `api_port` - Port number for the API server (1-65535)
/// - `network_ids` - List of network IDs this discovery service monitors
pub struct Eip7683OffchainDiscoverySchema;

impl Eip7683OffchainDiscoverySchema {
	/// Static validation method for use before instance creation
	pub fn validate_config(config: &toml::Value) -> Result<(), solver_types::ValidationError> {
		let instance = Self;
		instance.validate(config)
	}
}

impl ConfigSchema for Eip7683OffchainDiscoverySchema {
	fn validate(&self, config: &toml::Value) -> Result<(), solver_types::ValidationError> {
		let schema = Schema::new(
			// Required fields
			vec![
				Field::new("api_host", FieldType::String),
				Field::new(
					"api_port",
					FieldType::Integer {
						min: Some(1),
						max: Some(65535),
					},
				),
				Field::new(
					"network_ids",
					FieldType::Array(Box::new(FieldType::Integer {
						min: Some(1),
						max: None,
					})),
				),
			],
			vec![],
		);

		schema.validate(config)
	}
}

#[async_trait]
impl DiscoveryInterface for Eip7683OffchainDiscovery {
	fn config_schema(&self) -> Box<dyn ConfigSchema> {
		Box::new(Eip7683OffchainDiscoverySchema)
	}

	async fn start_monitoring(
		&self,
		sender: mpsc::UnboundedSender<Intent>,
	) -> Result<(), DiscoveryError> {
		if self.is_running.load(Ordering::SeqCst) {
			return Err(DiscoveryError::AlreadyMonitoring);
		}

		let (shutdown_tx, shutdown_rx) = mpsc::channel(1);
		*self.shutdown_signal.lock().await = Some(shutdown_tx);

		// Spawn API server task
		let api_host = self.api_host.clone();
		let api_port = self.api_port;
		let providers = self.providers.clone();
		let networks = self.networks.clone();

		tokio::spawn(async move {
			if let Err(e) =
				Self::run_server(api_host, api_port, sender, providers, networks, shutdown_rx).await
			{
				tracing::error!("API server error: {}", e);
			}
		});

		self.is_running.store(true, Ordering::SeqCst);
		Ok(())
	}

	async fn stop_monitoring(&self) -> Result<(), DiscoveryError> {
		if !self.is_running.load(Ordering::SeqCst) {
			return Ok(());
		}

		if let Some(shutdown_tx) = self.shutdown_signal.lock().await.take() {
			let _ = shutdown_tx.send(()).await;
		}

		self.is_running.store(false, Ordering::SeqCst);
		Ok(())
	}

	fn get_url(&self) -> Option<String> {
		Some(format!("{}:{}", self.api_host, self.api_port))
	}
}

/// Factory function to create an EIP-7683 offchain discovery provider.
///
/// This function is called by the discovery module factory system
/// to instantiate a new off-chain discovery service with the provided
/// configuration.
///
/// # Arguments
///
/// * `config` - TOML configuration value containing service parameters
/// * `networks` - Global networks configuration with RPC URLs and settler addresses
///
/// # Returns
///
/// Returns a boxed discovery interface implementation.
///
/// # Configuration
///
/// Expected configuration format:
/// ```toml
/// api_host = "0.0.0.0"         # optional, defaults to "0.0.0.0"
/// api_port = 8081              # optional, defaults to 8081
/// network_ids = [1, 10, 137]  # optional, defaults to all networks
/// ```
///
/// # Errors
///
/// Returns an error if:
/// - The networks configuration is invalid
/// - The discovery service cannot be created
pub fn create_discovery(
	config: &toml::Value,
	networks: &NetworksConfig,
) -> Result<Box<dyn DiscoveryInterface>, DiscoveryError> {
	// Validate configuration first
	Eip7683OffchainDiscoverySchema::validate_config(config)
		.map_err(|e| DiscoveryError::ValidationError(format!("Invalid configuration: {}", e)))?;

	let api_host = config
		.get("api_host")
		.and_then(|v| v.as_str())
		.unwrap_or("0.0.0.0")
		.to_string();

	let api_port = config
		.get("api_port")
		.and_then(|v| v.as_integer())
		.unwrap_or(8081) as u16;

	// Get network_ids from config, or default to all networks
	let network_ids = config
		.get("network_ids")
		.and_then(|v| v.as_array())
		.map(|arr| {
			arr.iter()
				.filter_map(|v| v.as_integer().map(|i| i as u64))
				.collect::<Vec<_>>()
		})
		.unwrap_or_else(|| networks.keys().cloned().collect());

	let discovery = Eip7683OffchainDiscovery::new(api_host, api_port, network_ids, networks)
		.map_err(|e| {
			DiscoveryError::Connection(format!(
				"Failed to create offchain discovery service: {}",
				e
			))
		})?;

	Ok(Box::new(discovery))
}

/// Registry for the offchain EIP-7683 discovery implementation.
pub struct Registry;

impl ImplementationRegistry for Registry {
	const NAME: &'static str = "offchain_eip7683";
	type Factory = crate::DiscoveryFactory;

	fn factory() -> Self::Factory {
		create_discovery
	}
}

impl crate::DiscoveryRegistry for Registry {}

#[cfg(test)]
mod tests {
	use super::*;
	use alloy_primitives::{Address, Bytes, U256};
	use serde_json::json;
	use solver_types::{
		utils::tests::builders::{NetworkConfigBuilder, NetworksConfigBuilder, RpcEndpointBuilder},
		NetworksConfig,
	};
	use std::collections::HashMap;
	use tokio::sync::mpsc;

	fn create_test_networks_config() -> NetworksConfig {
		NetworksConfigBuilder::new()
			.add_network(
				1,
				NetworkConfigBuilder::new()
					.add_rpc_endpoint(RpcEndpointBuilder::new().build())
					.build(),
			)
			.build()
	}

	fn create_test_standard_order() -> StandardOrder {
		StandardOrder {
			user: Address::from_slice(&[0x12u8; 20]),
			nonce: U256::from(1),
			originChainId: U256::from(1),
			expires: (current_timestamp() + 3600) as u32, // 1 hour from now
			fillDeadline: (current_timestamp() + 1800) as u32, // 30 min from now
			inputOracle: Address::from_slice(&[0x34u8; 20]),
			inputs: vec![[U256::from(1000), U256::from(100)]],
			outputs: vec![create_test_mandate_output()],
		}
	}

	fn create_test_mandate_output() -> SolMandateOutput {
		SolMandateOutput {
			oracle: alloy_primitives::FixedBytes::from([0x56u8; 32]),
			settler: alloy_primitives::FixedBytes::from([0x78u8; 32]),
			chainId: U256::from(137),
			token: alloy_primitives::FixedBytes::from([0x9au8; 32]),
			amount: U256::from(500),
			recipient: alloy_primitives::FixedBytes::from([0xbcu8; 32]),
			call: Bytes::new(),
			context: Bytes::new(),
		}
	}

	#[test]
	fn test_new_discovery_service() {
		let networks = create_test_networks_config();
		let network_ids = vec![1];

		let discovery =
			Eip7683OffchainDiscovery::new("127.0.0.1".to_string(), 8080, network_ids, &networks);

		assert!(discovery.is_ok());
		let discovery = discovery.unwrap();
		assert_eq!(discovery.api_host, "127.0.0.1");
		assert_eq!(discovery.api_port, 8080);
	}

	#[test]
	fn test_new_discovery_service_invalid_networks() {
		let networks = HashMap::new(); // Empty networks
		let network_ids = vec![1];

		let result =
			Eip7683OffchainDiscovery::new("127.0.0.1".to_string(), 8080, network_ids, &networks);

		assert!(result.is_err());
		matches!(result.unwrap_err(), DiscoveryError::ValidationError(_));
	}

	#[test]
	fn test_parse_standard_order_success() {
		use alloy_sol_types::SolValue;

		let order = create_test_standard_order();
		let order_bytes = Bytes::from(order.abi_encode());

		let parsed = Eip7683OffchainDiscovery::parse_standard_order(&order_bytes);
		assert!(parsed.is_ok());

		let parsed_order = parsed.unwrap();
		assert_eq!(parsed_order.user, order.user);
		assert_eq!(parsed_order.nonce, order.nonce);
		assert_eq!(parsed_order.originChainId, order.originChainId);
	}

	#[test]
	fn test_parse_standard_order_invalid_data() {
		let invalid_bytes = Bytes::from_static(b"invalid_data");

		let result = Eip7683OffchainDiscovery::parse_standard_order(&invalid_bytes);
		assert!(result.is_err());

		match result.unwrap_err() {
			DiscoveryError::ParseError(msg) => {
				assert!(msg.contains("Failed to decode StandardOrder"));
			},
			_ => panic!("Expected ParseError"),
		}
	}

	#[tokio::test]
	async fn test_validate_order_success() {
		let order = create_test_standard_order();
		let sponsor = Address::from_slice(&[0xabu8; 20]);
		let signature = Bytes::from_static(b"valid_signature");

		let result = Eip7683OffchainDiscovery::validate_order(&order, &sponsor, &signature).await;
		assert!(result.is_ok());
	}

	#[tokio::test]
	async fn test_validate_order_expired() {
		let mut order = create_test_standard_order();
		order.expires = (current_timestamp() - 3600) as u32; // 1 hour ago

		let sponsor = Address::from_slice(&[0xabu8; 20]);
		let signature = Bytes::from_static(b"valid_signature");

		let result = Eip7683OffchainDiscovery::validate_order(&order, &sponsor, &signature).await;
		assert!(result.is_err());

		match result.unwrap_err() {
			DiscoveryError::ValidationError(msg) => {
				assert_eq!(msg, "Order has expired");
			},
			_ => panic!("Expected ValidationError for expired order"),
		}
	}

	#[tokio::test]
	async fn test_validate_order_fill_deadline_passed() {
		let mut order = create_test_standard_order();
		order.fillDeadline = (current_timestamp() - 1800) as u32; // 30 min ago

		let sponsor = Address::from_slice(&[0xabu8; 20]);
		let signature = Bytes::from_static(b"valid_signature");

		let result = Eip7683OffchainDiscovery::validate_order(&order, &sponsor, &signature).await;
		assert!(result.is_err());

		match result.unwrap_err() {
			DiscoveryError::ValidationError(msg) => {
				assert_eq!(msg, "Order fill deadline has passed");
			},
			_ => panic!("Expected ValidationError for passed deadline"),
		}
	}

	#[test]
	fn test_deserialize_bytes32_valid() {
		let json_data = json!({
			"oracle": "0x1234567890abcdef1234567890abcdef1234567890abcdef1234567890abcdef",
			"settler": "abcdef1234567890abcdef1234567890abcdef1234567890abcdef1234567890",
			"chainId": "137",
			"token": "9999999999999999999999999999999999999999999999999999999999999999",
			"amount": "500",
			"recipient": "cccccccccccccccccccccccccccccccccccccccccccccccccccccccccccccccc",
			"call": "0x",
			"context": "0x"
		});
		let result: Result<ApiMandateOutput, _> = serde_json::from_value(json_data);
		assert!(result.is_ok());

		let output = result.unwrap();
		assert_eq!(output.oracle[0], 0x12);
		assert_eq!(output.oracle[31], 0xef);
	}

	#[test]
	fn test_deserialize_bytes32_no_prefix() {
		let json_data = json!({
			"oracle": "1234567890abcdef1234567890abcdef1234567890abcdef1234567890abcdef",
			"settler": "abcdef1234567890abcdef1234567890abcdef1234567890abcdef1234567890",
			"chainId": "137",
			"token": "9999999999999999999999999999999999999999999999999999999999999999",
			"amount": "500",
			"recipient": "cccccccccccccccccccccccccccccccccccccccccccccccccccccccccccccccc",
			"call": "0x",
			"context": "0x"
		});
		let result: Result<ApiMandateOutput, _> = serde_json::from_value(json_data);
		assert!(result.is_ok());
	}

	#[test]
	fn test_deserialize_bytes32_invalid_length() {
		let json_data = json!("0x1234"); // Too short
		let result: Result<[u8; 32], _> = serde_json::from_value(json_data);
		assert!(result.is_err());
	}

	#[test]
	fn test_api_standard_order_conversion() {
		let sol_order = create_test_standard_order();
		let api_order = ApiStandardOrder::from(&sol_order);

		assert_eq!(api_order.user, sol_order.user);
		assert_eq!(api_order.nonce, sol_order.nonce);
		assert_eq!(api_order.origin_chain_id, sol_order.originChainId);
		assert_eq!(api_order.expires, sol_order.expires);
		assert_eq!(api_order.fill_deadline, sol_order.fillDeadline);
		assert_eq!(api_order.inputs, sol_order.inputs);
		assert_eq!(api_order.outputs.len(), sol_order.outputs.len());
	}

	#[test]
	fn test_mandate_output_conversion() {
		let sol_output = create_test_mandate_output();
		let api_output = ApiMandateOutput::from(&sol_output);

		assert_eq!(api_output.oracle, sol_output.oracle.0);
		assert_eq!(api_output.settler, sol_output.settler.0);
		assert_eq!(api_output.chain_id, sol_output.chainId);
		assert_eq!(api_output.token, sol_output.token.0);
		assert_eq!(api_output.amount, sol_output.amount);
		assert_eq!(api_output.recipient, sol_output.recipient.0);
	}

	#[test]
	fn test_intent_response_serialization() {
		let response = IntentResponse {
			order_id: Some("0x123".to_string()),
			status: IntentResponseStatus::Received,
			message: Some("Success".to_string()),
			order: Some(json!({"test": "data"})),
		};

		let serialized = serde_json::to_string(&response);
		assert!(serialized.is_ok());

		let json_str = serialized.unwrap();
		assert!(json_str.contains("orderId"));
		assert!(json_str.contains("received"));
	}

	#[test]
	fn test_config_schema_validation_success() {
		let config = toml::Value::Table({
			let mut table = toml::value::Table::new();
			table.insert(
				"api_host".to_string(),
				toml::Value::String("127.0.0.1".to_string()),
			);
			table.insert("api_port".to_string(), toml::Value::Integer(8080));
			table.insert(
				"network_ids".to_string(),
				toml::Value::Array(vec![toml::Value::Integer(1)]),
			);
			table
		});

		let result = Eip7683OffchainDiscoverySchema::validate_config(&config);
		assert!(result.is_ok());
	}

	#[test]
	fn test_config_schema_validation_missing_required() {
		let config = toml::Value::Table({
			let mut table = toml::value::Table::new();
			table.insert(
				"api_host".to_string(),
				toml::Value::String("127.0.0.1".to_string()),
			);
			// Missing api_port and network_ids
			table
		});

		let result = Eip7683OffchainDiscoverySchema::validate_config(&config);
		assert!(result.is_err());
	}

	#[test]
	fn test_config_schema_validation_invalid_port() {
		let config = toml::Value::Table({
			let mut table = toml::value::Table::new();
			table.insert(
				"api_host".to_string(),
				toml::Value::String("127.0.0.1".to_string()),
			);
			table.insert("api_port".to_string(), toml::Value::Integer(70000)); // Invalid port > 65535
			table.insert(
				"network_ids".to_string(),
				toml::Value::Array(vec![toml::Value::Integer(1)]),
			);
			table
		});

		let result = Eip7683OffchainDiscoverySchema::validate_config(&config);
		assert!(result.is_err());
	}

	#[test]
	fn test_create_discovery_factory_success() {
		let config = toml::Value::Table({
			let mut table = toml::value::Table::new();
			table.insert(
				"api_host".to_string(),
				toml::Value::String("127.0.0.1".to_string()),
			);
			table.insert("api_port".to_string(), toml::Value::Integer(8080));
			table.insert(
				"network_ids".to_string(),
				toml::Value::Array(vec![toml::Value::Integer(1)]),
			);
			table
		});

		let networks = create_test_networks_config();
		let result = create_discovery(&config, &networks);
		assert!(result.is_ok());
	}

	#[test]
	fn test_create_discovery_factory_defaults() {
		let config = toml::Value::Table({
			let mut table = toml::value::Table::new();
			// Provide required fields but use values that will trigger defaults
			table.insert(
				"api_host".to_string(),
				toml::Value::String("0.0.0.0".to_string()),
			);
			table.insert("api_port".to_string(), toml::Value::Integer(8081));
			table.insert(
				"network_ids".to_string(),
				toml::Value::Array(vec![toml::Value::Integer(1)]),
			);
			// Don't include auth_token to test that default (None) works
			table
		});

		let networks = create_test_networks_config();
		let result = create_discovery(&config, &networks);
		assert!(result.is_ok());
	}

	#[tokio::test]
	async fn test_discovery_interface_start_stop() {
		let networks = create_test_networks_config();
		let discovery = Eip7683OffchainDiscovery::new(
			"127.0.0.1".to_string(),
			0, // Use port 0 to let OS assign a free port
			vec![1],
			&networks,
		)
		.unwrap();

		let (tx, _rx) = mpsc::unbounded_channel();

		// Test start monitoring
		let start_result = discovery.start_monitoring(tx).await;
		assert!(start_result.is_ok());
		assert!(discovery.is_running.load(Ordering::SeqCst));

		// Test stop monitoring
		let stop_result = discovery.stop_monitoring().await;
		assert!(stop_result.is_ok());
		assert!(!discovery.is_running.load(Ordering::SeqCst));
	}

	#[tokio::test]
	async fn test_discovery_interface_already_monitoring() {
		let networks = create_test_networks_config();
		let discovery =
			Eip7683OffchainDiscovery::new("127.0.0.1".to_string(), 0, vec![1], &networks).unwrap();

		let (tx1, _rx1) = mpsc::unbounded_channel();
		let (tx2, _rx2) = mpsc::unbounded_channel();

		// Start monitoring
		discovery.start_monitoring(tx1).await.unwrap();

		// Try to start again - should fail
		let result = discovery.start_monitoring(tx2).await;
		assert!(result.is_err());
		matches!(result.unwrap_err(), DiscoveryError::AlreadyMonitoring);

		// Cleanup
		discovery.stop_monitoring().await.unwrap();
	}

	#[test]
	fn test_get_url() {
		let networks = create_test_networks_config();
		let discovery =
			Eip7683OffchainDiscovery::new("127.0.0.1".to_string(), 8080, vec![1], &networks)
				.unwrap();

		let url = discovery.get_url();
		assert_eq!(url, Some("127.0.0.1:8080".to_string()));
	}

	#[tokio::test]
	async fn test_handle_intent_submission_invalid_order() {
		use axum::extract::State;
		use axum::Json;

		let (tx, _rx) = mpsc::unbounded_channel();
		let state = ApiState {
			intent_sender: tx,
			providers: HashMap::new(),
			networks: create_test_networks_config(),
		};

		// Create invalid request with malformed order data
		let invalid_request = IntentRequest {
			order: Bytes::from_static(b"invalid_order_data"),
			signature: Bytes::from_static(b"signature"),
			sponsor: Address::from_slice(&[0xab; 20]),
			lock_type: LockType::Permit2Escrow,
		};

		let response = handle_intent_submission(State(state), Json(invalid_request)).await;

		// Should return BAD_REQUEST status due to parsing failure
		assert_eq!(response.into_response().status(), StatusCode::BAD_REQUEST);
	}
}<|MERGE_RESOLUTION|>--- conflicted
+++ resolved
@@ -73,47 +73,6 @@
 use tokio::sync::{mpsc, Mutex};
 use tower_http::cors::CorsLayer;
 
-<<<<<<< HEAD
-=======
-// Import the Solidity types for the OIF contracts
-sol! {
-	#[sol(rpc)]
-	interface IInputSettlerEscrow {
-		function orderIdentifier(bytes calldata order) external view returns (bytes32);
-		function openFor(bytes calldata order, address sponsor, bytes calldata signature) external;
-	}
-
-	#[sol(rpc)]
-	interface IInputSettlerCompact {
-		function orderIdentifier(StandardOrder calldata order) external view returns (bytes32);
-	}
-
-	#[derive(Debug)]
-	struct StandardOrder {
-		address user;
-		uint256 nonce;
-		uint256 originChainId;
-		uint32 expires;
-		uint32 fillDeadline;
-		address inputOracle;
-		uint256[2][] inputs;
-		SolMandateOutput[] outputs;
-	}
-
-	#[derive(Debug)]
-	struct SolMandateOutput {
-		bytes32 oracle;
-		bytes32 settler;
-		uint256 chainId;
-		bytes32 token;
-		uint256 amount;
-		bytes32 recipient;
-		bytes call;
-		bytes context;
-	}
-}
-
->>>>>>> f2964492
 /// API representation of StandardOrder for JSON deserialization.
 ///
 /// This struct represents the order format for the OIF contracts.

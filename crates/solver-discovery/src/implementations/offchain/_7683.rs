--- conflicted
+++ resolved
@@ -907,20 +907,7 @@
 				}),
 			)
 				.into_response()
-<<<<<<< HEAD
-		}
-=======
-		},
-		Err(e) => (
-			StatusCode::BAD_REQUEST,
-			Json(IntentResponse {
-				order_id: String::new(),
-				status: "error".to_string(),
-				message: Some(e.to_string()),
-			}),
-		)
-			.into_response(),
->>>>>>> ee3bd2df
+		}
 	}
 }
 

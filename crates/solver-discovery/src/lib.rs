--- conflicted
+++ resolved
@@ -6,6 +6,7 @@
 
 use async_trait::async_trait;
 use solver_types::{ConfigSchema, ImplementationRegistry, Intent, NetworksConfig};
+use std::collections::HashMap;
 use thiserror::Error;
 use tokio::sync::mpsc;
 
@@ -115,21 +116,32 @@
 /// The DiscoveryService coordinates multiple discovery implementations, allowing
 /// the solver to find intents from various channels simultaneously.
 pub struct DiscoveryService {
-<<<<<<< HEAD
-	/// Collection of discovery sources to monitor.
-	pub sources: Vec<Box<dyn DiscoveryInterface>>,
-=======
-	/// Collection of discovery implementations to monitor.
-	implementations: Vec<Box<dyn DiscoveryInterface>>,
->>>>>>> c95eb8e2
+	/// Map of implementation names to their interfaces.
+	implementations: HashMap<String, Box<dyn DiscoveryInterface>>,
 }
 
 impl DiscoveryService {
 	/// Creates a new DiscoveryService with the specified implementations.
 	///
 	/// Each implementation will be monitored independently when monitoring is started.
-	pub fn new(implementations: Vec<Box<dyn DiscoveryInterface>>) -> Self {
+	pub fn new(implementations: HashMap<String, Box<dyn DiscoveryInterface>>) -> Self {
 		Self { implementations }
+	}
+
+	/// Gets a specific discovery implementation by name.
+	///
+	/// Returns None if the implementation doesn't exist.
+	pub fn get(&self, name: &str) -> Option<&dyn DiscoveryInterface> {
+		self.implementations.get(name).map(|b| b.as_ref())
+	}
+
+	/// Gets the URL for a specific discovery implementation.
+	///
+	/// Returns None if the implementation doesn't exist or doesn't provide a URL.
+	pub fn get_url(&self, implementation_name: &str) -> Option<String> {
+		self.implementations
+			.get(implementation_name)
+			.and_then(|impl_| impl_.get_url())
 	}
 
 	/// Starts monitoring on all configured discovery implementations.
@@ -141,7 +153,7 @@
 		&self,
 		sender: mpsc::UnboundedSender<Intent>,
 	) -> Result<(), DiscoveryError> {
-		for implementation in &self.implementations {
+		for implementation in self.implementations.values() {
 			implementation.start_monitoring(sender.clone()).await?;
 		}
 		Ok(())
@@ -153,7 +165,7 @@
 	/// The first error encountered is returned, but all implementations are
 	/// attempted to be stopped.
 	pub async fn stop_all(&self) -> Result<(), DiscoveryError> {
-		for implementation in &self.implementations {
+		for implementation in self.implementations.values() {
 			implementation.stop_monitoring().await?;
 		}
 		Ok(())

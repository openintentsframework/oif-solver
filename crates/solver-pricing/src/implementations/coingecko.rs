//! CoinGecko pricing implementation for production use.
//!
//! This implementation provides real-time asset prices from CoinGecko API.
//! Supports ETH and other major cryptocurrencies against USD.

use alloy_primitives::utils::parse_ether;
use async_trait::async_trait;
use reqwest::{
	header::{HeaderMap, HeaderValue, ACCEPT},
	Client,
};
use rust_decimal::Decimal;
use serde::Deserialize;
use solver_types::utils::wei_string_to_eth_string;
use solver_types::{
	ConfigSchema, ImplementationRegistry, PricingError, PricingFactory, PricingInterface,
	PricingRegistry, TradingPair, ValidationError,
};
use std::collections::HashMap;
use std::sync::Arc;
use std::time::{Duration, SystemTime, UNIX_EPOCH};
use tokio::sync::RwLock;
use tracing::debug;

/// Cache entry for price data
#[derive(Debug, Clone)]
struct PriceCacheEntry {
	price: String,
	timestamp: u64,
}

/// CoinGecko pricing implementation with caching and rate limiting.
pub struct CoinGeckoPricing {
	/// HTTP client for API requests
	client: Client,
	/// API key for authentication (optional for free tier)
	#[allow(dead_code)]
	api_key: Option<String>,
	/// Base URL for the API
	base_url: String,
	/// Cache for price data
	price_cache: Arc<RwLock<HashMap<String, PriceCacheEntry>>>,
	/// Cache duration in seconds
	cache_duration: u64,
	/// Map of token symbols to CoinGecko IDs
	token_id_map: HashMap<String, String>,
	/// Custom fixed prices for tokens (useful for testing/demo)
	custom_prices: HashMap<String, String>,
	/// Rate limit delay in milliseconds
	rate_limit_delay_ms: u64,
	/// Last API call timestamp
	last_api_call: Arc<RwLock<Option<u64>>>,
}

/// CoinGecko API response for simple price endpoint
#[derive(Debug, Deserialize)]
struct SimplePriceResponse {
	#[serde(flatten)]
	prices: HashMap<String, HashMap<String, Decimal>>,
}

impl CoinGeckoPricing {
	/// Creates a new CoinGeckoPricing instance with configuration.
	pub fn new(config: &toml::Value) -> Result<Self, PricingError> {
		// Validate configuration first
		let schema = CoinGeckoConfigSchema;
		schema.validate(config).map_err(|e| {
			PricingError::InvalidData(format!("Configuration validation failed: {}", e))
		})?;

		// Extract configuration
		let api_key = config
			.get("api_key")
			.and_then(|v| v.as_str())
			.map(|s| s.to_string());

		let base_url = config
			.get("base_url")
			.and_then(|v| v.as_str())
			.unwrap_or(if api_key.is_some() {
				"https://pro-api.coingecko.com/api/v3"
			} else {
				"https://api.coingecko.com/api/v3"
			})
			.to_string();

		let cache_duration = config
			.get("cache_duration_seconds")
			.and_then(|v| v.as_integer())
			.unwrap_or(60) as u64; // Default 60 seconds cache

		let rate_limit_delay_ms = config
			.get("rate_limit_delay_ms")
			.and_then(|v| v.as_integer())
			.unwrap_or(if api_key.is_some() { 100 } else { 1200 }) as u64; // Pro: 100ms, Free: 1.2s

		// Build token ID map
		let mut token_id_map = HashMap::new();

		// Default mappings
		token_id_map.insert("ETH".to_string(), "ethereum".to_string());
		token_id_map.insert("ETHEREUM".to_string(), "ethereum".to_string());
		token_id_map.insert("SOL".to_string(), "solana".to_string());
		token_id_map.insert("SOLANA".to_string(), "solana".to_string());
		token_id_map.insert("BTC".to_string(), "bitcoin".to_string());
		token_id_map.insert("BITCOIN".to_string(), "bitcoin".to_string());
		token_id_map.insert("USDC".to_string(), "usd-coin".to_string());
		token_id_map.insert("USDT".to_string(), "tether".to_string());
		token_id_map.insert("DAI".to_string(), "dai".to_string());
		token_id_map.insert("WETH".to_string(), "ethereum".to_string());
		token_id_map.insert("WBTC".to_string(), "wrapped-bitcoin".to_string());
		token_id_map.insert("MATIC".to_string(), "matic-network".to_string());
		token_id_map.insert("ARB".to_string(), "arbitrum".to_string());
		token_id_map.insert("OP".to_string(), "optimism".to_string());

		// Allow custom token mappings
		if let Some(custom_tokens) = config.get("token_id_map").and_then(|v| v.as_table()) {
			for (symbol, id) in custom_tokens {
				if let Some(id_str) = id.as_str() {
					token_id_map.insert(symbol.to_uppercase(), id_str.to_string());
				}
			}
		}

		// Parse custom prices for tokens (useful for testing/demo)
		let mut custom_prices = HashMap::new();
		if let Some(prices_config) = config.get("custom_prices").and_then(|v| v.as_table()) {
			for (symbol, price) in prices_config {
<<<<<<< HEAD
				if let Some(price_str) = price.as_str() {
					custom_prices.insert(symbol.to_uppercase(), price_str.to_string());
					debug!(
						"Added custom price for {}: ${}",
						symbol.to_uppercase(),
						price_str
					);
				} else if let Some(price_num) = price.as_float() {
					custom_prices.insert(symbol.to_uppercase(), price_num.to_string());
					debug!(
						"Added custom price for {}: ${}",
						symbol.to_uppercase(),
						price_num
					);
				} else if let Some(price_int) = price.as_integer() {
					custom_prices.insert(symbol.to_uppercase(), price_int.to_string());
					debug!(
						"Added custom price for {}: ${}",
						symbol.to_uppercase(),
						price_int
					);
				}
=======
				let price_decimal = if let Some(price_str) = price.as_str() {
					price_str.parse::<Decimal>().map_err(|e| {
						PricingError::InvalidData(format!(
							"Invalid custom price for {}: {}",
							symbol, e
						))
					})?
				} else if let Some(price_num) = price.as_float() {
					Decimal::try_from(price_num).map_err(|e| {
						PricingError::InvalidData(format!(
							"Invalid custom price for {}: {}",
							symbol, e
						))
					})?
				} else if let Some(price_int) = price.as_integer() {
					Decimal::from(price_int)
				} else {
					return Err(PricingError::InvalidData(format!(
						"Custom price for {} must be a number or numeric string",
						symbol
					)));
				};

				custom_prices.insert(symbol.to_uppercase(), price_decimal.to_string());
				debug!(
					"Added custom price for {}: ${}",
					symbol.to_uppercase(),
					price_decimal
				);
>>>>>>> 2b7adcaa
			}
		}

		// Create HTTP client with headers
		let mut headers = HeaderMap::new();
		if let Some(ref key) = api_key {
			headers.insert(
				"x-cg-pro-api-key",
				HeaderValue::from_str(key).map_err(|e| {
					PricingError::InvalidData(format!("Invalid API key format: {}", e))
				})?,
			);
		}
		headers.insert(ACCEPT, HeaderValue::from_static("application/json"));

		let client = Client::builder()
			.default_headers(headers)
			.timeout(Duration::from_secs(30))
			.build()
			.map_err(|e| PricingError::Network(format!("Failed to create HTTP client: {}", e)))?;

		debug!(
			"CoinGecko pricing initialized - Base URL: {}, Cache: {}s, Rate limit: {}ms",
			base_url, cache_duration, rate_limit_delay_ms
		);
		debug!(
			"CoinGecko token mappings: {} tokens configured",
			token_id_map.len()
		);

		Ok(Self {
			client,
			api_key,
			base_url,
			price_cache: Arc::new(RwLock::new(HashMap::new())),
			cache_duration,
			token_id_map,
			custom_prices,
			rate_limit_delay_ms,
			last_api_call: Arc::new(RwLock::new(None)),
		})
	}

	/// Apply rate limiting
	async fn apply_rate_limit(&self) {
		let mut last_call = self.last_api_call.write().await;

		if let Some(last_timestamp) = *last_call {
			let now = SystemTime::now()
				.duration_since(UNIX_EPOCH)
				.unwrap()
				.as_millis() as u64;

			let elapsed = now - last_timestamp;
			if elapsed < self.rate_limit_delay_ms {
				let delay = self.rate_limit_delay_ms - elapsed;
				tokio::time::sleep(Duration::from_millis(delay)).await;
			}
		}

		*last_call = Some(
			SystemTime::now()
				.duration_since(UNIX_EPOCH)
				.unwrap()
				.as_millis() as u64,
		);
	}

	/// Get CoinGecko ID for a token symbol
	fn get_coingecko_id(&self, symbol: &str) -> Option<String> {
		self.token_id_map.get(&symbol.to_uppercase()).cloned()
	}

	/// Check if currency is USD (the only supported vs_currency)
	fn is_usd(&self, currency: &str) -> bool {
		currency.to_uppercase() == "USD"
	}

	/// Fetch prices from CoinGecko API
	async fn fetch_prices(
		&self,
		ids: Vec<String>,
		vs_currencies: Vec<String>,
	) -> Result<SimplePriceResponse, PricingError> {
		self.apply_rate_limit().await;

		let ids_param = ids.join(",");
		let vs_currencies_param = vs_currencies.join(",");

		let url = format!(
			"{}/simple/price?ids={}&vs_currencies={}",
			self.base_url, ids_param, vs_currencies_param
		);

		debug!("Fetching prices from CoinGecko API: {}", url);

		let response = self
			.client
			.get(&url)
			.send()
			.await
			.map_err(|e| PricingError::Network(format!("API request failed: {}", e)))?;

		if !response.status().is_success() {
			let status = response.status();
			let body = response.text().await.unwrap_or_default();
			return Err(PricingError::Network(format!(
				"API returned error status {}: {}",
				status, body
			)));
		}

		response
			.json::<SimplePriceResponse>()
			.await
			.map_err(|e| PricingError::InvalidData(format!("Failed to parse response: {}", e)))
	}

	/// Get cached price or fetch from API
	async fn get_price(&self, token: &str, vs_currency: &str) -> Result<String, PricingError> {
		let cache_key = format!("{}/{}", token.to_uppercase(), vs_currency.to_uppercase());

		// Check cache first
		{
			let cache = self.price_cache.read().await;
			if let Some(entry) = cache.get(&cache_key) {
				let now = SystemTime::now()
					.duration_since(UNIX_EPOCH)
					.unwrap()
					.as_secs();

				if now - entry.timestamp < self.cache_duration {
					debug!("Using cached price for {}: ${}", cache_key, entry.price);
					return Ok(entry.price.clone());
				}
			}
		}

		// Always fetch in USD
		if !self.is_usd(vs_currency) {
			return Err(PricingError::PriceNotAvailable(format!(
				"Only USD is supported, got {}",
				vs_currency
			)));
		}

		// Check if token has a custom price
		let token_upper = token.to_uppercase();
		if let Some(custom_price) = self.custom_prices.get(&token_upper) {
			debug!(
				"Returning custom price for {}: ${}",
				token_upper, custom_price
			);
			// Update cache
<<<<<<< HEAD
			let mut cache = self.price_cache.write().await;
			cache.insert(
				cache_key,
				PriceCacheEntry {
					price: custom_price.clone(),
					timestamp: SystemTime::now()
						.duration_since(UNIX_EPOCH)
						.unwrap()
						.as_secs(),
				},
			);
=======
			{
				let mut cache = self.price_cache.write().await;
				cache.insert(
					cache_key.clone(),
					PriceCacheEntry {
						price: custom_price.clone(),
						timestamp: SystemTime::now()
							.duration_since(UNIX_EPOCH)
							.unwrap()
							.as_secs(),
					},
				);
			}
>>>>>>> 2b7adcaa
			return Ok(custom_price.clone());
		}

		// Fetch from API
		let coingecko_id = self
			.get_coingecko_id(token)
			.ok_or_else(|| PricingError::PriceNotAvailable(format!("Unknown token: {}", token)))?;

		let response = self
			.fetch_prices(vec![coingecko_id.clone()], vec!["usd".to_string()])
			.await?;

		let price = response
			.prices
			.get(&coingecko_id)
			.and_then(|prices| prices.get("usd"))
			.ok_or_else(|| PricingError::PriceNotAvailable(format!("{}/USD", token)))?;

		let price_str = price.to_string();

		// Update cache
		{
			let mut cache = self.price_cache.write().await;
			cache.insert(
				cache_key.clone(),
				PriceCacheEntry {
					price: price_str.clone(),
					timestamp: SystemTime::now()
						.duration_since(UNIX_EPOCH)
						.unwrap()
						.as_secs(),
				},
			);
		}

		debug!("Fetched and cached price for {}: ${}", cache_key, price_str);
		Ok(price_str)
	}

	/// Get price for a trading pair
	async fn get_pair_price(&self, pair: &TradingPair) -> Result<String, PricingError> {
		let base = &pair.base;
		let quote = &pair.quote;

		// If both are the same, price is 1
		if base.eq_ignore_ascii_case(quote) {
			return Ok("1.0".to_string());
		}

		// If quote is USD, get direct price
		if self.is_usd(quote) {
			return self.get_price(base, "USD").await;
		}

		// If base is USD but quote isn't, get inverse
		if self.is_usd(base) {
			let crypto_price = self.get_price(quote, "USD").await?;
			let price: Decimal = crypto_price
				.parse()
				.map_err(|e| PricingError::InvalidData(format!("Invalid price: {}", e)))?;

			if price.is_zero() {
				return Err(PricingError::InvalidData("Price is zero".to_string()));
			}

			let one = Decimal::ONE;
			return Ok((one / price).to_string());
		}

		// For non-USD pairs, we could support crypto-to-crypto through USD
		// but there's no current use case in the solver
		Err(PricingError::PriceNotAvailable(format!(
			"Only USD pairs are supported, got {}/{}",
			base, quote
		)))
	}
}

#[async_trait]
impl PricingInterface for CoinGeckoPricing {
	fn config_schema(&self) -> Box<dyn ConfigSchema> {
		Box::new(CoinGeckoConfigSchema)
	}

	async fn get_supported_pairs(&self) -> Vec<TradingPair> {
		// Generate pairs for all known tokens against USD only
		self.token_id_map
			.keys()
			.map(|token| TradingPair::new(token, "USD"))
			.collect()
	}

	async fn convert_asset(
		&self,
		from_asset: &str,
		to_asset: &str,
		amount: &str,
	) -> Result<String, PricingError> {
		if from_asset.eq_ignore_ascii_case(to_asset) {
			return Ok(amount.to_string());
		}

		let from_upper = from_asset.to_uppercase();
		let to_upper = to_asset.to_uppercase();

		let amount_decimal: Decimal = amount
			.parse()
			.map_err(|e| PricingError::InvalidData(format!("Invalid amount: {}", e)))?;

		let pair = TradingPair::new(&from_upper, &to_upper);
		let rate = self.get_pair_price(&pair).await?;
		let rate_decimal: Decimal = rate
			.parse()
			.map_err(|e| PricingError::InvalidData(format!("Invalid rate: {}", e)))?;

		let result = amount_decimal * rate_decimal;
		Ok(result.to_string())
	}

	async fn wei_to_currency(
		&self,
		wei_amount: &str,
		currency: &str,
	) -> Result<String, PricingError> {
		// Only USD is supported
		if !self.is_usd(currency) {
			return Err(PricingError::PriceNotAvailable(format!(
				"Only USD is supported, got {}",
				currency
			)));
		}

		// Convert wei to ETH using utility function
		let eth_amount_str =
			wei_string_to_eth_string(wei_amount).map_err(PricingError::InvalidData)?;

		let eth_amount: Decimal = eth_amount_str
			.parse()
			.map_err(|e| PricingError::InvalidData(format!("Invalid ETH amount: {}", e)))?;

		// Get ETH price in USD
		let eth_price = self.get_price("ETH", "USD").await?;
		let price_decimal: Decimal = eth_price
			.parse()
			.map_err(|e| PricingError::InvalidData(format!("Invalid price: {}", e)))?;

		let result = eth_amount * price_decimal;
		debug!(
			"Converted gas cost: {} wei = {} ETH = ${} USD (ETH price: ${})",
			wei_amount,
			eth_amount_str,
			result.round_dp(2),
			eth_price
		);
		Ok(result.round_dp(2).to_string())
	}

	async fn currency_to_wei(
		&self,
		currency_amount: &str,
		currency: &str,
	) -> Result<String, PricingError> {
		// Only USD is supported
		if !self.is_usd(currency) {
			return Err(PricingError::PriceNotAvailable(format!(
				"Only USD is supported, got {}",
				currency
			)));
		}

		let currency_amount_decimal: Decimal = currency_amount
			.parse()
			.map_err(|e| PricingError::InvalidData(format!("Invalid currency amount: {}", e)))?;

		// Get ETH price in USD
		let eth_price = self.get_price("ETH", "USD").await?;
		let eth_price_decimal: Decimal = eth_price
			.parse()
			.map_err(|e| PricingError::InvalidData(format!("Invalid ETH price: {}", e)))?;

		if eth_price_decimal.is_zero() {
			return Err(PricingError::InvalidData(
				"ETH price cannot be zero".to_string(),
			));
		}

		// Convert currency to ETH, then to wei
		let eth_amount = currency_amount_decimal / eth_price_decimal;
		let eth_amount_str = eth_amount.to_string();
		let wei_amount = parse_ether(&eth_amount_str).map_err(|e| {
			PricingError::InvalidData(format!("Failed to convert ETH to wei: {}", e))
		})?;

		Ok(wei_amount.to_string())
	}
}

/// Configuration schema for CoinGecko pricing implementation.
pub struct CoinGeckoConfigSchema;

impl ConfigSchema for CoinGeckoConfigSchema {
	fn validate(&self, config: &toml::Value) -> Result<(), ValidationError> {
		// Optional API key
		if let Some(api_key) = config.get("api_key") {
			if api_key.as_str().is_none() {
				return Err(ValidationError::TypeMismatch {
					field: "api_key".to_string(),
					expected: "string".to_string(),
					actual: format!("{:?}", api_key),
				});
			}
		}

		// Optional base URL
		if let Some(base_url) = config.get("base_url") {
			if base_url.as_str().is_none() {
				return Err(ValidationError::TypeMismatch {
					field: "base_url".to_string(),
					expected: "string".to_string(),
					actual: format!("{:?}", base_url),
				});
			}
		}

		// Optional cache duration
		if let Some(cache_duration) = config.get("cache_duration_seconds") {
			if cache_duration.as_integer().is_none() {
				return Err(ValidationError::TypeMismatch {
					field: "cache_duration_seconds".to_string(),
					expected: "integer".to_string(),
					actual: format!("{:?}", cache_duration),
				});
			}
		}

		// Optional rate limit delay
		if let Some(delay) = config.get("rate_limit_delay_ms") {
			if delay.as_integer().is_none() {
				return Err(ValidationError::TypeMismatch {
					field: "rate_limit_delay_ms".to_string(),
					expected: "integer".to_string(),
					actual: format!("{:?}", delay),
				});
			}
		}

		// Optional token_id_map
		if let Some(token_map) = config.get("token_id_map") {
			if let Some(table) = token_map.as_table() {
				for (symbol, id) in table {
					if id.as_str().is_none() {
						return Err(ValidationError::TypeMismatch {
							field: format!("token_id_map.{}", symbol),
							expected: "string".to_string(),
							actual: format!("{:?}", id),
						});
					}
				}
			} else {
				return Err(ValidationError::TypeMismatch {
					field: "token_id_map".to_string(),
					expected: "table".to_string(),
					actual: format!("{:?}", token_map),
				});
			}
		}

		// Optional custom_prices
		if let Some(custom_prices) = config.get("custom_prices") {
			if let Some(table) = custom_prices.as_table() {
				for (symbol, price) in table {
<<<<<<< HEAD
					// Price can be string, float, or integer
					if price.as_str().is_none()
						&& price.as_float().is_none()
						&& price.as_integer().is_none()
					{
						return Err(ValidationError::TypeMismatch {
							field: format!("custom_prices.{}", symbol),
							expected: "string, float, or integer".to_string(),
=======
					// Price can be string (parseable as Decimal), float, or integer
					let is_valid = if let Some(price_str) = price.as_str() {
						price_str.parse::<Decimal>().is_ok()
					} else if let Some(price_num) = price.as_float() {
						Decimal::try_from(price_num).is_ok()
					} else {
						price.as_integer().is_some()
					};

					if !is_valid {
						return Err(ValidationError::TypeMismatch {
							field: format!("custom_prices.{}", symbol),
							expected: "valid decimal string, float, or integer".to_string(),
>>>>>>> 2b7adcaa
							actual: format!("{:?}", price),
						});
					}
				}
			} else {
				return Err(ValidationError::TypeMismatch {
					field: "custom_prices".to_string(),
					expected: "table".to_string(),
					actual: format!("{:?}", custom_prices),
				});
			}
		}

		Ok(())
	}
}

/// Registry for CoinGecko pricing implementation.
pub struct CoinGeckoPricingRegistry;

impl ImplementationRegistry for CoinGeckoPricingRegistry {
	const NAME: &'static str = "coingecko";
	type Factory = PricingFactory;

	fn factory() -> Self::Factory {
		create_coingecko_pricing
	}
}

impl PricingRegistry for CoinGeckoPricingRegistry {}

/// Factory function for creating CoinGeckoPricing instances.
pub fn create_coingecko_pricing(
	config: &toml::Value,
) -> Result<Box<dyn PricingInterface>, PricingError> {
	Ok(Box::new(CoinGeckoPricing::new(config)?))
}<|MERGE_RESOLUTION|>--- conflicted
+++ resolved
@@ -126,30 +126,6 @@
 		let mut custom_prices = HashMap::new();
 		if let Some(prices_config) = config.get("custom_prices").and_then(|v| v.as_table()) {
 			for (symbol, price) in prices_config {
-<<<<<<< HEAD
-				if let Some(price_str) = price.as_str() {
-					custom_prices.insert(symbol.to_uppercase(), price_str.to_string());
-					debug!(
-						"Added custom price for {}: ${}",
-						symbol.to_uppercase(),
-						price_str
-					);
-				} else if let Some(price_num) = price.as_float() {
-					custom_prices.insert(symbol.to_uppercase(), price_num.to_string());
-					debug!(
-						"Added custom price for {}: ${}",
-						symbol.to_uppercase(),
-						price_num
-					);
-				} else if let Some(price_int) = price.as_integer() {
-					custom_prices.insert(symbol.to_uppercase(), price_int.to_string());
-					debug!(
-						"Added custom price for {}: ${}",
-						symbol.to_uppercase(),
-						price_int
-					);
-				}
-=======
 				let price_decimal = if let Some(price_str) = price.as_str() {
 					price_str.parse::<Decimal>().map_err(|e| {
 						PricingError::InvalidData(format!(
@@ -179,7 +155,6 @@
 					symbol.to_uppercase(),
 					price_decimal
 				);
->>>>>>> 2b7adcaa
 			}
 		}
 
@@ -334,19 +309,6 @@
 				token_upper, custom_price
 			);
 			// Update cache
-<<<<<<< HEAD
-			let mut cache = self.price_cache.write().await;
-			cache.insert(
-				cache_key,
-				PriceCacheEntry {
-					price: custom_price.clone(),
-					timestamp: SystemTime::now()
-						.duration_since(UNIX_EPOCH)
-						.unwrap()
-						.as_secs(),
-				},
-			);
-=======
 			{
 				let mut cache = self.price_cache.write().await;
 				cache.insert(
@@ -360,7 +322,6 @@
 					},
 				);
 			}
->>>>>>> 2b7adcaa
 			return Ok(custom_price.clone());
 		}
 
@@ -632,16 +593,6 @@
 		if let Some(custom_prices) = config.get("custom_prices") {
 			if let Some(table) = custom_prices.as_table() {
 				for (symbol, price) in table {
-<<<<<<< HEAD
-					// Price can be string, float, or integer
-					if price.as_str().is_none()
-						&& price.as_float().is_none()
-						&& price.as_integer().is_none()
-					{
-						return Err(ValidationError::TypeMismatch {
-							field: format!("custom_prices.{}", symbol),
-							expected: "string, float, or integer".to_string(),
-=======
 					// Price can be string (parseable as Decimal), float, or integer
 					let is_valid = if let Some(price_str) = price.as_str() {
 						price_str.parse::<Decimal>().is_ok()
@@ -655,7 +606,6 @@
 						return Err(ValidationError::TypeMismatch {
 							field: format!("custom_prices.{}", symbol),
 							expected: "valid decimal string, float, or integer".to_string(),
->>>>>>> 2b7adcaa
 							actual: format!("{:?}", price),
 						});
 					}

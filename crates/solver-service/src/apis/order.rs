--- conflicted
+++ resolved
@@ -412,11 +412,7 @@
 		assert!(result.is_ok());
 		let response = result.unwrap();
 		assert_eq!(response.id, "order-test");
-<<<<<<< HEAD
-		assert!(matches!(response.status, ApiOrderStatus::Executed));
-=======
 		assert_eq!(response.status, OrderStatus::Executed);
->>>>>>> c872f359
 		assert_eq!(response.quote_id, Some("quote-test".to_string()));
 	}
 
@@ -469,18 +465,6 @@
 		// input - should be an interop address with chain ID 1
 		// Format: 0x01000001011234567890123456789012345678901234567890
 		// Version: 01, ChainType: 0000, ChainRefLen: 01, ChainRef: 01, AddrLen: 14, Address: 20 bytes
-<<<<<<< HEAD
-		assert!(resp.input_amount.asset.to_hex().starts_with("0x01000001"));
-		assert!(resp
-			.input_amount
-			.asset
-			.to_hex()
-			.contains("1234567890123456789012345678901234567890"));
-		assert_eq!(resp.input_amount.amount, "1000000000000000000");
-
-		// output - should be an interop address with chain ID 2
-		assert!(resp.output_amount.asset.to_hex().starts_with("0x01000001"));
-=======
 		let input_asset_hex = resp.input_amount.asset.to_hex();
 		assert!(input_asset_hex.starts_with("0x01000001"));
 		assert!(input_asset_hex.contains("1234567890123456789012345678901234567890"));
@@ -489,7 +473,6 @@
 		// output - should be an interop address with chain ID 2
 		let output_asset_hex = resp.output_amount.asset.to_hex();
 		assert!(output_asset_hex.starts_with("0x01000001"));
->>>>>>> c872f359
 		assert_eq!(resp.output_amount.amount, "2000000000000000000");
 
 		// settlement

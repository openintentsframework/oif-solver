//! Quote generation engine for cross-chain intent execution.
//!
//! This module orchestrates the creation of executable quotes for cross-chain token transfers.
//! It combines custody decisions, settlement mechanisms, and signature requirements to produce
//! complete quote objects that users can sign and submit for execution.
//!
//! ## Overview
//!
//! The quote generator:
//! - Analyzes available inputs and requested outputs
//! - Determines optimal custody and settlement strategies
//! - Generates appropriate signature payloads
//! - Calculates execution timelines and expiry
//! - Produces multiple quote options when available
//!
//! ## Quote Structure
//!
//! Each generated quote contains:
//! - **Orders**: Signature requirements (EIP-712, EIP-3009, etc.)
//! - **Details**: Input/output specifications
//! - **Validity**: Expiry times and execution windows
//! - **ETA**: Estimated completion time based on chain characteristics
//! - **Provider**: Solver identification
//!
//! ## Generation Process
//!
//! 1. **Input Analysis**: Evaluate each available input for capabilities
//! 2. **Custody Decision**: Determine optimal token custody mechanism
//! 3. **Order Creation**: Generate appropriate signature payloads
//! 4. **Quote Assembly**: Combine all components into executable quotes
//! 5. **Preference Sorting**: Order quotes based on user preferences
//!
//! ## Supported Order Types
//!
//! ### Resource Locks
//! - TheCompact orders with allocation proofs
//! - Custom protocol-specific lock orders
//!
//! ### Escrow Orders
//! - Permit2 batch witness transfers
//! - EIP-3009 authorization transfers
//!
//! ## Optimization Strategies
//!
//! The generator optimizes for:
//! - **Speed**: Minimal execution time across chains
//! - **Cost**: Lowest gas fees and protocol costs
//! - **Trust**: Minimal trust assumptions
//! - **Input Priority**: Preference for specific input tokens

use super::custody::{CustodyDecision, CustodyStrategy};
use crate::eip712::{compact, get_domain_separator};
use alloy_primitives::U256;
use solver_config::{Config, QuoteConfig};
use solver_delivery::DeliveryService;
use solver_settlement::{SettlementInterface, SettlementService};
use solver_types::standards::eip7683::LockType;
use solver_types::{
	with_0x_prefix, CostContext, FailureHandlingMode, GetQuoteRequest, InteropAddress, OifOrder,
	OrderInput, OrderPayload, Quote, QuoteError, QuotePreference, SignatureType, SwapType,
	ValidatedQuoteContext,
};
use std::sync::Arc;
use uuid::Uuid;

/// Quote generation engine with settlement service integration.
pub struct QuoteGenerator {
	custody_strategy: CustodyStrategy,
	/// Reference to settlement service for implementation lookup.
	settlement_service: Arc<SettlementService>,
	/// Reference to delivery service for contract calls.
	delivery_service: Arc<DeliveryService>,
}

impl QuoteGenerator {
	/// Creates a new quote generator.
	///
	/// # Arguments
	/// * `settlement_service` - Service managing settlement implementations
	/// * `delivery_service` - Service for making contract calls
	pub fn new(
		settlement_service: Arc<SettlementService>,
		delivery_service: Arc<DeliveryService>,
	) -> Self {
		Self {
			custody_strategy: CustodyStrategy::new(),
			settlement_service,
			delivery_service,
		}
	}

	pub async fn generate_quotes(
		&self,
		request: &GetQuoteRequest,
		config: &Config,
	) -> Result<Vec<Quote>, QuoteError> {
		let mut quotes = Vec::new();
		for input in &request.intent.inputs {
			let order_input: OrderInput = input.try_into()?;
			let custody_decision = self
				.custody_strategy
				.decide_custody(&order_input, request.intent.origin_submission.as_ref())
				.await?;
			if let Ok(quote) = self
				.generate_quote_for_settlement(request, config, &custody_decision)
				.await
			{
				quotes.push(quote);
			}
		}
		if quotes.is_empty() {
			return Err(QuoteError::InsufficientLiquidity);
		}
		self.sort_quotes_by_preference(&mut quotes, &request.intent.preference);
		Ok(quotes)
	}

	/// Generate quotes with costs already embedded in the amounts.
	pub async fn generate_quotes_with_costs(
		&self,
		request: &GetQuoteRequest,
		context: &ValidatedQuoteContext,
		cost_context: &CostContext,
		config: &Config,
	) -> Result<Vec<Quote>, QuoteError> {
		// Build a new request with swap amounts and cost adjustments from CostContext
		let adjusted_request = self.build_cost_adjusted_request(request, context, cost_context)?;

		// Validate no zero amounts after adjustment
		self.validate_no_zero_amounts(&adjusted_request, context)?;

		// Validate constraints on the adjusted amounts
		self.validate_swap_amount_constraints(&adjusted_request, context)?;

		// Generate quotes using the adjusted request
		let quotes = self.generate_quotes(&adjusted_request, config).await?;

		Ok(quotes)
	}

	/// Build a new request with swap amounts and cost adjustments based on swap type
	fn build_cost_adjusted_request(
		&self,
		request: &GetQuoteRequest,
		context: &ValidatedQuoteContext,
		cost_context: &CostContext,
	) -> Result<GetQuoteRequest, QuoteError> {
		let mut adjusted = request.clone();

		match context.swap_type {
			SwapType::ExactInput => {
				// For ExactInput: Use swap amounts for outputs, then subtract costs
				// Input amounts are already known from the request

				// Determine first output asset before the loop to avoid borrow issues
				let first_output_asset = adjusted.intent.outputs.first().map(|o| o.asset.clone());

				for output in adjusted.intent.outputs.iter_mut() {
					// First set the base swap amount from our calculation
					if let Some(base_amount) = cost_context.swap_amounts.get(&output.asset) {
						// Get cost for this specific token
						let cost_in_token = cost_context
							.cost_amounts_in_tokens
							.get(&output.asset)
							.copied()
							.unwrap_or(U256::ZERO);

						// Apply full cost to first output, others get their base amount
						let is_first_output = first_output_asset
							.as_ref()
							.map(|first| first == &output.asset)
							.unwrap_or(false);

						let adjusted_amount = if is_first_output {
							// First output bears the full cost
							base_amount.saturating_sub(cost_in_token)
						} else {
							// Other outputs get their base amount
							*base_amount
						};

						output.amount = Some(adjusted_amount.to_string());
					}
				}
			},
			SwapType::ExactOutput => {
				// For ExactOutput: Use swap amounts for inputs, then add costs
				// Output amounts are already known from the request

				// Determine first input asset before the loop to avoid borrow issues
				let first_input_asset = adjusted.intent.inputs.first().map(|i| i.asset.clone());

				for input in adjusted.intent.inputs.iter_mut() {
					// First set the base swap amount from our calculation
					if let Some(base_amount) = cost_context.swap_amounts.get(&input.asset) {
						// Get cost for this specific token
						let cost_in_token = cost_context
							.cost_amounts_in_tokens
							.get(&input.asset)
							.copied()
							.unwrap_or(U256::ZERO);

						// Apply full cost to first input, others get their base amount
						let is_first_input = first_input_asset
							.as_ref()
							.map(|first| first == &input.asset)
							.unwrap_or(false);

						let adjusted_amount = if is_first_input {
							// First input bears the full cost
							base_amount + cost_in_token
						} else {
							// Other inputs get their base amount
							*base_amount
						};

						input.amount = Some(adjusted_amount.to_string());
					}
				}
			},
		}

		Ok(adjusted)
	}

	/// Validate that adjusted amounts meet the constraints
	fn validate_swap_amount_constraints(
		&self,
		adjusted_request: &GetQuoteRequest,
		context: &ValidatedQuoteContext,
	) -> Result<(), QuoteError> {
		use alloy_primitives::U256;
		use std::str::FromStr;

		match context.swap_type {
			SwapType::ExactInput => {
				// For exact-input: check that output amounts meet minimums
				if let Some(constraints) = &context.constraint_outputs {
					for (output, constraint_amount_opt) in constraints {
						if let Some(constraint_amount) = constraint_amount_opt {
							// Find the adjusted output amount
							let adjusted_output = adjusted_request
								.intent
								.outputs
								.iter()
								.find(|o| o.asset == output.asset)
								.and_then(|o| o.amount.as_ref())
								.and_then(|amt| U256::from_str(amt).ok())
								.unwrap_or(U256::ZERO);

							if adjusted_output < *constraint_amount {
								return Err(QuoteError::InvalidRequest(format!(
									"Output amount for {} ({}) below minimum required ({})",
									output.asset, adjusted_output, constraint_amount
								)));
							}
						}
					}
				}
			},
			SwapType::ExactOutput => {
				// For exact-output: check that input amounts don't exceed maximums
				// When a user provides input constraints for exact-output swaps,
				// they're specifying the maximum they're willing to provide
				if let Some(constraints) = &context.constraint_inputs {
					for (input, constraint_amount_opt) in constraints {
						if let Some(constraint_amount) = constraint_amount_opt {
							// Find the adjusted input amount
							let adjusted_input = adjusted_request
								.intent
								.inputs
								.iter()
								.find(|i| i.asset == input.asset)
								.and_then(|i| i.amount.as_ref())
								.and_then(|amt| U256::from_str(amt).ok())
								.unwrap_or(U256::ZERO);

							if adjusted_input > *constraint_amount {
								return Err(QuoteError::InvalidRequest(format!(
									"Input amount for {} ({}) exceeds maximum allowed ({})",
									input.asset, adjusted_input, constraint_amount
								)));
							}
						}
					}
				}
			},
		}

		Ok(())
	}

	/// Validate that no amounts are zero after adjustment
	fn validate_no_zero_amounts(
		&self,
		adjusted_request: &GetQuoteRequest,
		context: &ValidatedQuoteContext,
	) -> Result<(), QuoteError> {
		use alloy_primitives::U256;
		use std::str::FromStr;

		match context.swap_type {
			SwapType::ExactInput => {
				// For exact-input, check that all outputs are non-zero
				for output in &adjusted_request.intent.outputs {
					let amount = output
						.amount
						.as_ref()
						.and_then(|amt| U256::from_str(amt).ok())
						.unwrap_or(U256::ZERO);

					if amount.is_zero() {
						return Err(QuoteError::InvalidRequest(format!(
							"Output amount for {} cannot be zero after cost adjustment",
							output.asset
						)));
					}
				}
			},
			SwapType::ExactOutput => {
				// For exact-output, check that all inputs are non-zero
				for input in &adjusted_request.intent.inputs {
					let amount = input
						.amount
						.as_ref()
						.and_then(|amt| U256::from_str(amt).ok())
						.unwrap_or(U256::ZERO);

					if amount.is_zero() {
						return Err(QuoteError::InvalidRequest(format!(
							"Input amount for {} cannot be zero after cost adjustment",
							input.asset
						)));
					}
				}
			},
		}

		Ok(())
	}

	async fn generate_quote_for_settlement(
		&self,
		request: &GetQuoteRequest,
		config: &Config,
		custody_decision: &CustodyDecision,
	) -> Result<Quote, QuoteError> {
		let quote_id = Uuid::new_v4().to_string();
		let order = match custody_decision {
			CustodyDecision::ResourceLock { lock } => {
				self.generate_resource_lock_order(request, config, lock)
					.await?
			},
			CustodyDecision::Escrow { lock_type } => {
				self.generate_escrow_order(request, config, lock_type)
					.await?
			},
		};

		let eta = self.calculate_eta(&request.intent.preference);
		let validity_seconds = self.get_quote_validity_seconds(config);

		// Get failure handling from request or use default
		let failure_handling = request
			.intent
			.failure_handling
			.as_ref()
			.and_then(|modes| modes.first())
			.cloned()
			.unwrap_or(FailureHandlingMode::RefundAutomatic);

		// Get partial fill preference from request or default to false
		let partial_fill = request.intent.partial_fill.unwrap_or(false);

		Ok(Quote {
			order,
			failure_handling,
			partial_fill,
			valid_until: chrono::Utc::now().timestamp() as u64 + validity_seconds,
			eta: Some(eta),
			quote_id,
			provider: Some("oif-solver".to_string()),
		})
	}

	async fn generate_resource_lock_order(
		&self,
		request: &GetQuoteRequest,
		config: &Config,
		lock: &solver_types::AssetLockReference,
	) -> Result<OifOrder, QuoteError> {
		use solver_types::LockKind;

		let domain_address = self.get_lock_domain_address(config, lock)?;
		let default_params = serde_json::json!({});
		let params = lock.params.as_ref().unwrap_or(&default_params);
		let (primary_type, message) = match &lock.kind {
			LockKind::TheCompact => Ok((
				"BatchCompact".to_string(),
				self.build_compact_message(request, config, params).await?,
			)),
			LockKind::Rhinestone => Ok((
				"RhinestoneLock".to_string(),
				self.build_rhinestone_message(request, config, params)
					.await?,
			)),
		}?;

		// Create OifOrder based on lock kind
		let order = match &lock.kind {
			LockKind::TheCompact => {
				// Build structured domain object for TheCompact (similar to Permit2)
				let input_chain_id =
					request.intent.inputs[0]
						.asset
						.ethereum_chain_id()
						.map_err(|e| {
							QuoteError::InvalidRequest(format!(
								"Invalid chain ID in asset address: {}",
								e
							))
						})?;
				let domain_object = self
					.build_compact_domain_object(config, input_chain_id)
					.await?;

				OifOrder::OifResourceLockV0 {
					payload: OrderPayload {
						signature_type: SignatureType::Eip712,
						domain: serde_json::to_value(domain_object)
							.unwrap_or(serde_json::Value::Null),
						primary_type,
						message,
						types: Some(self.build_compact_eip712_types()),
					},
				}
			},
			_ => {
				OifOrder::OifResourceLockV0 {
					payload: OrderPayload {
						signature_type: SignatureType::Eip712,
						domain: serde_json::to_value(domain_address)
							.unwrap_or(serde_json::Value::Null),
						primary_type,
						message,
						types: None, // Other resource locks don't need EIP-712 types yet
					},
				}
			},
		};

		Ok(order)
	}

	async fn generate_escrow_order(
		&self,
		request: &GetQuoteRequest,
		config: &Config,
		lock_type: &LockType,
	) -> Result<OifOrder, QuoteError> {
		// Extract chain from first output to find appropriate settlement
		// TODO: Implement support for multiple destination chains
		let chain_id = request
			.intent
			.outputs
			.first()
			.ok_or_else(|| QuoteError::InvalidRequest("No requested outputs".to_string()))?
			.asset
			.ethereum_chain_id()
			.map_err(|e| QuoteError::InvalidRequest(format!("Invalid chain ID: {}", e)))?;

		// For escrow orders, prefer Direct settlement over other implementations
		let (settlement, selected_oracle) = self
			.get_preferred_settlement_for_escrow(chain_id)
			.ok_or_else(|| {
				QuoteError::InvalidRequest(format!(
					"No suitable settlement available for escrow on chain {}",
					chain_id
				))
			})?;

		match lock_type {
			LockType::Permit2Escrow => {
				self.generate_permit2_order(request, config, settlement, selected_oracle)
					.await
			},
			LockType::Eip3009Escrow => {
				self.generate_eip3009_order(request, config, settlement, selected_oracle)
					.await
			},
			_ => Err(QuoteError::UnsupportedSettlement(format!(
				"Unsupported escrow type: {:?}",
				lock_type
			))),
		}
	}

	async fn generate_permit2_order(
		&self,
		request: &GetQuoteRequest,
		config: &Config,
		settlement: &dyn SettlementInterface,
		selected_oracle: solver_types::Address,
	) -> Result<OifOrder, QuoteError> {
		let chain_id = request.intent.inputs[0]
			.asset
			.ethereum_chain_id()
			.map_err(|e| {
				QuoteError::InvalidRequest(format!("Invalid chain ID in asset address: {}", e))
			})?;

		// Build structured domain object for Permit2
		let domain_object = self.build_permit2_domain_object(config, chain_id).await?;

		// Generate the message object without pre-computed digest
		let message_obj =
			self.build_permit2_message_object(request, config, settlement, selected_oracle)?;

		let order = OifOrder::OifEscrowV0 {
			payload: OrderPayload {
				signature_type: SignatureType::Eip712,
				domain: serde_json::to_value(domain_object).unwrap_or(serde_json::Value::Null),
				primary_type: "PermitBatchWitnessTransferFrom".to_string(),
				message: message_obj,
				types: Some(self.build_permit2_eip712_types()),
			},
		};

		Ok(order)
	}

	async fn generate_eip3009_order(
		&self,
		request: &GetQuoteRequest,
		config: &Config,
		_settlement: &dyn SettlementInterface,
		selected_oracle: solver_types::Address,
	) -> Result<OifOrder, QuoteError> {
		// Use minValidUntil from request if provided, otherwise use configured validity
		let intent_validity_seconds = request
			.intent
			.min_valid_until
			.unwrap_or_else(|| self.get_quote_validity_seconds(config));

		// Get input chain to find the input settler address (the 'to' field)
		let first_input = &request.intent.inputs[0];
		let input_chain_id = first_input
			.asset
			.ethereum_chain_id()
			.map_err(|e| QuoteError::InvalidRequest(format!("Invalid input chain ID: {}", e)))?;
		let network = config.networks.get(&input_chain_id).ok_or_else(|| {
			QuoteError::InvalidRequest(format!("Network {} not found in config", input_chain_id))
		})?;
		let input_settler = network.input_settler_address.clone();
		let input_settler_address = format!(
			"0x{:040x}",
			alloy_primitives::Address::from_slice(&input_settler.0)
		);
		let output_settler = network.output_settler_address.clone();

		// Calculate fillDeadline (should match fillDeadline in StandardOrder)
		let fill_deadline = chrono::Utc::now().timestamp() as u32 + intent_validity_seconds as u32;

		// Calculate the correct orderIdentifier using the contract (same method as intents script)
		let (nonce_u64, order_identifier) = self.compute_eip3009_order_identifier(
			request,
			config,
			&selected_oracle,
			fill_deadline,
		)?;

		// Get token address for domain information
		let token_address = first_input
			.asset
			.ethereum_address()
			.map_err(|e| QuoteError::InvalidRequest(format!("Invalid token address: {}", e)))?;

		// Build structured domain object for EIP-3009 token
		let domain_object = self
			.build_eip3009_domain_object(&token_address, input_chain_id)
			.await?;

		// For EIP-3009, we need to generate signature templates for each input
		// since the contract expects one signature per input
		let mut signatures_array = Vec::new();
		for input in &request.intent.inputs {
			let input_message = serde_json::json!({
				"from": input.user.ethereum_address().map_err(|e| QuoteError::InvalidRequest(format!("Invalid Ethereum address: {}", e)))?,
				"to": input_settler_address,
				"value": input.amount,
				"validAfter": 0,
				"validBefore": fill_deadline,
				"nonce": order_identifier,  // Use order_identifier for signature
				"realNonce": format!("0x{:x}", nonce_u64),  // Include real nonce for StandardOrder
				"inputOracle": format!("0x{:040x}", alloy_primitives::Address::from_slice(&selected_oracle.0))
			});
			signatures_array.push(input_message);
		}

		let message = if signatures_array.len() == 1 {
			// Single input - return the message directly
			signatures_array.into_iter().next().unwrap()
		} else {
			// Multiple inputs - return array of messages for multiple signatures
			serde_json::json!({
				"signatures": signatures_array
			})
		};

<<<<<<< HEAD
		// Build metadata with full intent information AND StandardOrder reconstruction data
		// This is needed for conversion back to StandardOrder from limited EIP-3009 signature
		let metadata = serde_json::json!({
			"user": request.user.to_string(),
			"nonce": nonce_u64,
			"originChainId": input_chain_id,
			"expires": fill_deadline, // Use fillDeadline for both expires and fillDeadline
			"fillDeadline": fill_deadline,
			"inputOracle": format!("0x{:040x}", alloy_primitives::Address::from_slice(&selected_oracle.0)),
			"inputs": request.intent.inputs.iter().map(|input| {
				serde_json::json!({
					"chainId": input.asset.ethereum_chain_id().unwrap_or(1),
					"asset": input.asset.to_string(),
					// TODO: Handle swap-type properly - for now use "0" if amount is None
					"amount": input.amount.as_ref().unwrap_or(&"0".to_string()).clone(),
					"user": input.user.to_string()
				})
			}).collect::<Vec<_>>(),
			"outputs": request.intent.outputs.iter().map(|output| {
				serde_json::json!({
					"chainId": output.asset.ethereum_chain_id().unwrap_or(1),
					"asset": output.asset.to_string(),
					// TODO: Handle swap-type properly - for now use "0" if amount is None
					"amount": output.amount.as_ref().unwrap_or(&"0".to_string()).clone(),
					"receiver": output.receiver.to_string(),
					"oracle": format!("0x{:040x}", alloy_primitives::Address::from_slice(&selected_oracle.0)),
					"settler": format!("0x{:040x}", alloy_primitives::Address::from_slice(&output_settler.0)),
				})
			}).collect::<Vec<_>>()
=======
		// This is needed for conversion back to StandardOrder
		let mut inputs_metadata = Vec::new();
		for input in &request.intent.inputs {
			let amount = input.amount.as_ref().ok_or_else(|| {
				QuoteError::InvalidRequest("Input amount not set after cost adjustment".to_string())
			})?;
			inputs_metadata.push(serde_json::json!({
				"chainId": input.asset.ethereum_chain_id().unwrap_or(1),
				"asset": input.asset.to_string(),
				"amount": amount.clone(),
				"user": input.user.to_string()
			}));
		}

		let mut outputs_metadata = Vec::new();
		for output in &request.intent.outputs {
			let amount = output.amount.as_ref().ok_or_else(|| {
				QuoteError::InvalidRequest(
					"Output amount not set after cost adjustment".to_string(),
				)
			})?;
			outputs_metadata.push(serde_json::json!({
				"chainId": output.asset.ethereum_chain_id().unwrap_or(1),
				"asset": output.asset.to_string(),
				"amount": amount.clone(),
				"receiver": output.receiver.to_string(),
				"oracle": format!("0x{:040x}", alloy_primitives::Address::from_slice(&selected_oracle.0)),
				"settler": format!("0x{:040x}", alloy_primitives::Address::from_slice(&output_settler.0)),
			}));
		}

		let metadata = serde_json::json!({
			"user": request.user.to_string(),
			"inputs": inputs_metadata,
			"outputs": outputs_metadata
>>>>>>> 36daf4ca
		});

		let order = OifOrder::Oif3009V0 {
			payload: OrderPayload {
				signature_type: SignatureType::Eip712,
				domain: serde_json::to_value(domain_object).unwrap_or(serde_json::Value::Null),
				primary_type: "ReceiveWithAuthorization".to_string(),
				message,
				types: Some(self.build_eip3009_eip712_types()),
			},
			metadata,
		};

		Ok(order)
	}

	/// Compute the orderIdentifier for an EIP-3009 order by building a StandardOrder
	/// and calling the contract's orderIdentifier function - same as the intents script
	/// Returns (nonce, order_identifier)
	fn compute_eip3009_order_identifier(
		&self,
		request: &GetQuoteRequest,
		config: &Config,
		selected_oracle: &solver_types::Address,
		fill_deadline: u32,
	) -> Result<(u64, String), QuoteError> {
		let input = &request.intent.inputs[0];

		// Get input chain info
		let input_chain_id = input
			.asset
			.ethereum_chain_id()
			.map_err(|e| QuoteError::InvalidRequest(format!("Invalid input chain ID: {}", e)))?;
		let input_network = config.networks.get(&input_chain_id).ok_or_else(|| {
			QuoteError::InvalidRequest(format!("Network {} not found", input_chain_id))
		})?;

		// Note: We don't need output network info for orderIdentifier calculation

		// Build StandardOrder struct (same approach as intents script)
		let user_addr = input
			.user
			.ethereum_address()
			.map_err(|e| QuoteError::InvalidRequest(format!("Invalid user address: {}", e)))?;
		// Generate incremental nonce like direct intent (current timestamp in microseconds)
		let nonce = std::time::SystemTime::now()
			.duration_since(std::time::UNIX_EPOCH)
			.map(|d| d.as_micros() as u64)
			.unwrap_or(0u64);
		let expiry = fill_deadline; // Use same value
		let input_oracle = format!(
			"0x{:040x}",
			alloy_primitives::Address::from_slice(&selected_oracle.0)
		);

		// Build input tokens array: [[token, amount]]
		let input_token = input
			.asset
			.ethereum_address()
			.map_err(|e| QuoteError::InvalidRequest(format!("Invalid input token: {}", e)))?;
		// Input amount should be set after cost adjustment
		let input_amount = input
			.amount
			.as_ref()
			.ok_or_else(|| {
				QuoteError::InvalidRequest("Input amount not set after cost adjustment".to_string())
			})?
			.clone();

		// TODO: All this needs to all be removed!

		// Use std::process::Command to call cast (same as scripts)
		let rpc_url = if input_chain_id == 31337 {
			"http://localhost:8545"
		} else {
			"http://localhost:8546"
		};

		let input_settler_address = format!(
			"0x{:040x}",
			alloy_primitives::Address::from_slice(&input_network.input_settler_address.0)
		);

		// Get output information for the outputs array (same as direct intent)
		let output_info =
			request.intent.outputs.first().ok_or_else(|| {
				QuoteError::InvalidRequest("No requested outputs found".to_string())
			})?;

		// Extract output chain and token from InteropAddress
		let output_interop = output_info.asset.clone();
		let output_chain_id = output_interop
			.ethereum_chain_id()
			.map_err(|e| QuoteError::InvalidRequest(format!("Invalid output chain ID: {}", e)))?;
		let output_token = output_interop
			.ethereum_address()
			.map_err(|e| QuoteError::InvalidRequest(format!("Invalid output token: {}", e)))?;
		// Output amount should be set after cost adjustment
		let output_amount = output_info
			.amount
			.as_ref()
			.ok_or_else(|| {
				QuoteError::InvalidRequest(
					"Output amount not set after cost adjustment".to_string(),
				)
			})?
			.clone();

		// Extract recipient from InteropAddress
		let recipient_interop = output_info.receiver.clone();
		let recipient_addr = recipient_interop
			.ethereum_address()
			.map_err(|e| QuoteError::InvalidRequest(format!("Invalid recipient address: {}", e)))?;

		// Get output settler from config (same as direct intent)
		let output_network = config.networks.get(&output_chain_id).ok_or_else(|| {
			QuoteError::InvalidRequest(format!(
				"Output network {} not found in config",
				output_chain_id
			))
		})?;
		let output_settler = output_network.output_settler_address.clone();
		let output_settler_address = alloy_primitives::Address::from_slice(&output_settler.0);

		// Build outputs array (same format as direct intent)
		let zero_bytes32 = "0x0000000000000000000000000000000000000000000000000000000000000000";
		let output_settler_bytes32 =
			format!("0x000000000000000000000000{:040x}", output_settler_address);
		let output_token_bytes32 = format!("0x000000000000000000000000{:040x}", output_token);
		let recipient_bytes32 = format!("0x000000000000000000000000{:040x}", recipient_addr);

		let outputs_array = format!(
			"[({},{},{},{},{},{},0x,0x)]",
			zero_bytes32,
			output_settler_bytes32,
			output_chain_id,
			output_token_bytes32,
			output_amount,
			recipient_bytes32
		);

		// Build the order struct string (same format as intents script with real outputs)
		let order_struct = format!(
			"({},{},{},{},{},{},[[{},{}]],{})",
			user_addr,      // user
			nonce,          // nonce (microseconds)
			input_chain_id, // originChainId
			expiry,         // expires
			fill_deadline,  // fillDeadline
			input_oracle,   // inputOracle
			input_token,    // input token
			input_amount,   // input amount
			outputs_array   // outputs (with real data)
		);

		// Call contract orderIdentifier function (same as intents script)
		let order_identifier_sig = "orderIdentifier((address,uint256,uint256,uint32,uint32,address,uint256[2][],(bytes32,bytes32,uint256,bytes32,uint256,bytes32,bytes,bytes)[]))";

		// Execute cast call in a clean environment without RUST_LOG to avoid contamination
		let output = std::process::Command::new("cast")
			.arg("call")
			.arg(&input_settler_address)
			.arg(order_identifier_sig)
			.arg(&order_struct)
			.arg("--rpc-url")
			.arg(rpc_url)
			.env_remove("RUST_LOG")  // Explicitly remove RUST_LOG for this process
			.output()
			.map_err(|e| QuoteError::InvalidRequest(format!("Failed to call cast: {}", e)))?;

		if !output.status.success() {
			let stderr = String::from_utf8_lossy(&output.stderr);
			return Err(QuoteError::InvalidRequest(format!(
				"Cast call failed: {}",
				stderr
			)));
		}

		let raw_output = String::from_utf8_lossy(&output.stdout);

		// Extract only the 64-character hex string (order ID), filtering out any debug logs
		let order_id = raw_output
			.lines()
			.find_map(|line| {
				// Look for a line that contains a 66-character hex string (0x + 64 hex chars)
				if let Some(start) = line.find("0x") {
					let hex_part = &line[start..];
					if hex_part.len() >= 66 {
						let candidate = &hex_part[..66];
						// Validate it's actually a hex string
						if candidate.chars().skip(2).all(|c| c.is_ascii_hexdigit()) {
							return Some(candidate.to_string());
						}
					}
				}
				None
			})
			.unwrap_or_else(|| raw_output.trim().to_string());

		if order_id.is_empty()
			|| order_id == "0x0000000000000000000000000000000000000000000000000000000000000000"
		{
			tracing::warn!(
				"Failed to extract valid order ID from cast output: {}",
				raw_output
			);
			return Err(QuoteError::InvalidRequest(
				"Failed to compute order ID from contract".to_string(),
			));
		}

		tracing::debug!("Successfully extracted clean order ID: {}", order_id);

		Ok((nonce, order_id))
	}

	async fn build_compact_message(
		&self,
		request: &GetQuoteRequest,
		config: &Config,
		_params: &serde_json::Value,
	) -> Result<serde_json::Value, QuoteError> {
		use alloy_primitives::{hex, U256};
		use solver_types::utils::bytes20_to_alloy_address;
		use std::str::FromStr;

		// Use minValidUntil from request if provided, otherwise use configured validity
		let intent_validity_seconds = request
			.intent
			.min_valid_until
			.unwrap_or_else(|| self.get_quote_validity_seconds(config));
		let current_time = chrono::Utc::now().timestamp() as u64;
		let expires = current_time + intent_validity_seconds;
		let nonce = chrono::Utc::now().timestamp_millis() as u64; // Use milliseconds timestamp as nonce for uniqueness (matching direct intent flow)

		// Get user address
		let user_address = request
			.user
			.ethereum_address()
			.map_err(|e| QuoteError::InvalidRequest(format!("Invalid user address: {}", e)))?;

		// Get TheCompact domain address (arbiter)
		let the_compact_lock = solver_types::AssetLockReference {
			kind: solver_types::LockKind::TheCompact,
			params: Some(serde_json::json!({})),
		};
		let domain_address = self.get_lock_domain_address(config, &the_compact_lock)?;
		let _arbiter_address = domain_address
			.ethereum_address()
			.map_err(|e| QuoteError::InvalidRequest(format!("Invalid domain address: {}", e)))?;

		// Get input chain ID from first available input
		let first_input = request
			.intent
			.inputs
			.first()
			.ok_or_else(|| QuoteError::InvalidRequest("No available inputs".to_string()))?;
		let input_chain_id = first_input
			.asset
			.ethereum_chain_id()
			.map_err(|e| QuoteError::InvalidRequest(format!("Invalid input chain ID: {}", e)))?;

		// Get addresses from network configuration
		let network = config.networks.get(&input_chain_id).ok_or_else(|| {
			QuoteError::InvalidRequest(format!("Network {} not found in config", input_chain_id))
		})?;

		// Get preferred settlement for TheCompact (prioritizes Direct settlement like escrow)
		let (_input_settlement, input_selected_oracle) = self
			.get_preferred_settlement_for_escrow(input_chain_id)
			.ok_or_else(|| {
				QuoteError::InvalidRequest(format!(
					"No suitable settlement available for TheCompact on chain {}",
					input_chain_id
				))
			})?;

		// Convert inputs to the format expected by TheCompact
		// For ResourceLock orders, we need to build the proper token IDs and amounts
		let mut inputs_array = Vec::new();
		for input in &request.intent.inputs {
			let token_address = input.asset.ethereum_address().map_err(|e| {
				QuoteError::InvalidRequest(format!("Invalid input token address: {}", e))
			})?;

			// Generate allocator lock tag from address (0x00 + last 11 bytes of address)
			// If allocator address is not configured, fall back to zeroed tag for tests/back-compat
			let allocator_tag = if let Some(allocator_address) = network.allocator_address.as_ref()
			{
				let address_hex = hex::encode(&allocator_address.0);
				format!("0x00{}", &address_hex[address_hex.len() - 22..])
			} else {
				// 12 bytes zero value prefixed with 0x
				"0x000000000000000000000000".to_string()
			};

			// Build token ID by concatenating allocator tag (12 bytes) + token address (20 bytes)
			let token_address_hex = hex::encode(token_address.0);
			let token_id_hex = format!("{}{}", allocator_tag, token_address_hex);
			let token_id = U256::from_str(&token_id_hex).map_err(|e| {
				QuoteError::InvalidRequest(format!("Failed to create token ID: {}", e))
			})?;

			let amount = input.amount.as_ref().ok_or_else(|| {
				QuoteError::InvalidRequest("Input amount not set after cost adjustment".to_string())
			})?;
			inputs_array.push(serde_json::json!([token_id.to_string(), amount.clone(),]));
		}

		// Convert outputs to MandateOutput format
		let mut outputs_array = Vec::new();
		for output in &request.intent.outputs {
			let output_token_address = output.asset.ethereum_address().map_err(|e| {
				QuoteError::InvalidRequest(format!("Invalid output token address: {}", e))
			})?;
			let recipient_address = output.receiver.ethereum_address().map_err(|e| {
				QuoteError::InvalidRequest(format!("Invalid recipient address: {}", e))
			})?;
			let output_chain_id = output.asset.ethereum_chain_id().map_err(|e| {
				QuoteError::InvalidRequest(format!("Invalid output chain ID: {}", e))
			})?;

			// Get preferred settlement for the output chain (prioritizes Direct settlement like escrow)
			let (_output_settlement, output_selected_oracle) = self
				.get_preferred_settlement_for_escrow(output_chain_id)
				.ok_or_else(|| {
					QuoteError::InvalidRequest(format!(
						"No suitable settlement available for output chain {}",
						output_chain_id
					))
				})?;

			// Get output settler from config (like permit2 flow)
			let dest_net = config.networks.get(&output_chain_id).ok_or_else(|| {
				QuoteError::InvalidRequest(format!(
					"Destination chain {} missing from networks config",
					output_chain_id
				))
			})?;
			let output_settler = bytes20_to_alloy_address(&dest_net.output_settler_address.0)
				.map_err(QuoteError::InvalidRequest)?;

			// Convert oracle address (like permit2 flow)
			let output_oracle =
				bytes20_to_alloy_address(&output_selected_oracle.0).map_err(|e| {
					QuoteError::InvalidRequest(format!("Invalid output oracle address: {}", e))
				})?;

			// Build MandateOutput with proper oracle and settler addresses
			let amount = output.amount.as_ref().ok_or_else(|| {
				QuoteError::InvalidRequest(
					"Output amount not set after cost adjustment".to_string(),
				)
			})?;
			outputs_array.push(serde_json::json!({
				"oracle": format!("0x000000000000000000000000{:040x}", output_oracle),
				"settler": format!("0x000000000000000000000000{:040x}", output_settler),
				"chainId": output_chain_id.to_string(),
				"token": format!("0x000000000000000000000000{:040x}", output_token_address),
				"amount": amount.clone(),
				"recipient": format!("0x000000000000000000000000{:040x}", recipient_address),
				"call": output.calldata.clone(),
				"context": "0x" // Context is typically empty for standard flows
			}));
		}

		// Use the selected oracle for input chain as the inputOracle (like permit2 flow)
		let input_oracle = bytes20_to_alloy_address(&input_selected_oracle.0).map_err(|e| {
			QuoteError::InvalidRequest(format!("Invalid input oracle address: {}", e))
		})?;

		// Build the EIP-712 message structure (like permit2 flow)
		// The scripts will compute the digest from this data
		let eip712_message = serde_json::json!({
			"types": {
				"EIP712Domain": [
					{"name": "name", "type": "string"},
					{"name": "version", "type": "string"},
					{"name": "chainId", "type": "uint256"},
					{"name": "verifyingContract", "type": "address"}
				],
				"BatchCompact": [
					{"name": "arbiter", "type": "address"},
					{"name": "sponsor", "type": "address"},
					{"name": "nonce", "type": "uint256"},
					{"name": "expires", "type": "uint256"},
					{"name": "commitments", "type": "Lock[]"},
					{"name": "mandate", "type": "Mandate"}
				],
				"Lock": [
					{"name": "lockTag", "type": "bytes12"},
					{"name": "token", "type": "address"},
					{"name": "amount", "type": "uint256"}
				],
				"Mandate": [
					{"name": "fillDeadline", "type": "uint32"},
					{"name": "inputOracle", "type": "address"},
					{"name": "outputs", "type": "MandateOutput[]"}
				],
				"MandateOutput": [
					{"name": "oracle", "type": "bytes32"},
					{"name": "settler", "type": "bytes32"},
					{"name": "chainId", "type": "uint256"},
					{"name": "token", "type": "bytes32"},
					{"name": "amount", "type": "uint256"},
					{"name": "recipient", "type": "bytes32"},
					{"name": "call", "type": "bytes"},
					{"name": "context", "type": "bytes"}
				]
			},
			"domain": {
				"name": "TheCompact",
				"version": "1",
				"chainId": input_chain_id.to_string(),
				"verifyingContract": format!("0x{:040x}", alloy_primitives::Address::from_slice(&network.the_compact_address.as_ref().unwrap().0))
			},
			"primaryType": "BatchCompact",
			"message": {
				"arbiter": format!("0x{:040x}", alloy_primitives::Address::from_slice(&network.input_settler_compact_address.as_ref().unwrap_or(&network.input_settler_address).0)),
				"sponsor": format!("0x{:040x}", user_address),
				"nonce": nonce.to_string(),
				"expires": expires.to_string(),
				"commitments": inputs_array.iter().map(|input| {
					let input_array = input.as_array().unwrap();
					let token_id_str = input_array[0].as_str().unwrap();
					let amount_str = input_array[1].as_str().unwrap();

					// Extract allocator tag (first 12 bytes) and token address (last 20 bytes) from token ID
					let token_id = U256::from_str(token_id_str).unwrap();
					let token_id_bytes = token_id.to_be_bytes::<32>();
					let lock_tag_hex = format!("0x{}", hex::encode(&token_id_bytes[0..12]));
					let token_addr_hex = format!("0x{}", hex::encode(&token_id_bytes[12..32]));

					serde_json::json!({
						"lockTag": lock_tag_hex,
						"token": token_addr_hex,
						"amount": amount_str
					})
				}).collect::<Vec<_>>(),
				"mandate": {
					"fillDeadline": (current_time + intent_validity_seconds).to_string(),
					"inputOracle": format!("0x{:040x}", input_oracle),
					"outputs": outputs_array
				}
			}
		});

		// Extract just the message part for the new flat structure
		// The domain and types are now handled at the OrderPayload level
		let message_part = eip712_message
			.get("message")
			.cloned()
			.unwrap_or(serde_json::Value::Null);

		// Return only the message part (flat structure like Permit2)
		Ok(message_part)
	}

	async fn build_rhinestone_message(
		&self,
		_request: &GetQuoteRequest,
		_config: &Config,
		_params: &serde_json::Value,
	) -> Result<serde_json::Value, QuoteError> {
		Err(QuoteError::UnsupportedSettlement(
			"Rhinestone resource locks are not yet supported".to_string(),
		))
	}

	/// Build structured domain object for EIP-3009 token
	async fn build_eip3009_domain_object(
		&self,
		token_address: &[u8; 20],
		chain_id: u64,
	) -> Result<serde_json::Value, QuoteError> {
		let alloy_token_address = alloy_primitives::Address::from_slice(token_address);

		// Try to get token name
		let token_name = self
			.get_token_name(&alloy_token_address, chain_id)
			.await
			.unwrap_or_else(|_| "Unknown Token".to_string());

		// Build domain object similar to TheCompact structure (without pre-computed domainSeparator)
		// The client will compute the domainSeparator using these fields
		Ok(serde_json::json!({
			"name": token_name,
			"chainId": chain_id.to_string(),
			"verifyingContract": format!("0x{:040x}", alloy_token_address)
		}))
	}

	/// Get token name from contract
	async fn get_token_name(
		&self,
		token_address: &alloy_primitives::Address,
		chain_id: u64,
	) -> Result<String, QuoteError> {
		use alloy_sol_types::{sol, SolCall};

		// Define the name() function call
		sol! {
			function name() external view returns (string);
		}

		let call = nameCall {};
		let encoded = call.abi_encode();

		let tx = solver_types::Transaction {
			to: Some(solver_types::Address(token_address.0.to_vec())),
			data: encoded,
			value: alloy_primitives::U256::ZERO,
			chain_id,
			nonce: None,
			gas_limit: None,
			gas_price: None,
			max_fee_per_gas: None,
			max_priority_fee_per_gas: None,
		};

		let result = self
			.delivery_service
			.contract_call(chain_id, tx)
			.await
			.map_err(|e| QuoteError::InvalidRequest(format!("Failed to get token name: {}", e)))?;

		let name = nameCall::abi_decode_returns(&result, false)
			.map_err(|e| QuoteError::InvalidRequest(format!("Failed to decode token name: {}", e)))?
			._0;

		Ok(name)
	}

	/// Get preferred settlement for escrow orders (prioritizes Direct settlement)
	fn get_preferred_settlement_for_escrow(
		&self,
		chain_id: u64,
	) -> Option<(&dyn SettlementInterface, solver_types::Address)> {
		// First, try to get Direct settlement specifically
		if let Some(direct_settlement) = self.settlement_service.get("direct") {
			if let Some(oracles) = direct_settlement
				.oracle_config()
				.input_oracles
				.get(&chain_id)
			{
				if !oracles.is_empty() {
					let selected_oracle = direct_settlement.select_oracle(oracles, None)?;
					return Some((direct_settlement, selected_oracle));
				}
			}
		}

		// Fallback to any available settlement if Direct is not available
		self.settlement_service
			.get_any_settlement_for_chain(chain_id)
	}

	/// Build structured domain object for Permit2
	async fn build_permit2_domain_object(
		&self,
		_config: &Config,
		chain_id: u64,
	) -> Result<serde_json::Value, QuoteError> {
		use crate::apis::quote::registry::PROTOCOL_REGISTRY;

		// Get Permit2 contract address for this chain
		let permit2_address = PROTOCOL_REGISTRY
			.get_permit2_address(chain_id)
			.ok_or_else(|| {
				QuoteError::InvalidRequest(format!("Permit2 not deployed on chain {}", chain_id))
			})?;

		// Get the actual name from Permit2 contract (like we do for EIP-3009 tokens)
		let permit2_name = self
			.get_token_name(&permit2_address, chain_id)
			.await
			.unwrap_or_else(|_| "Permit2".to_string()); // Fallback to constant if contract call fails

		// Build domain object similar to TheCompact and EIP-3009 structure
		Ok(serde_json::json!({
			"name": permit2_name,
			"chainId": chain_id.to_string(),
			"verifyingContract": format!("0x{:040x}", permit2_address)
		}))
	}

	/// Build Permit2 message object
	fn build_permit2_message_object(
		&self,
		request: &GetQuoteRequest,
		config: &Config,
		settlement: &dyn SettlementInterface,
		selected_oracle: solver_types::Address,
	) -> Result<serde_json::Value, QuoteError> {
		use crate::apis::quote::permit2::build_permit2_batch_witness_digest;

		// Generate the complete message structure
		let (_final_digest, message_obj) =
			build_permit2_batch_witness_digest(request, config, settlement, selected_oracle)?;

		// Extract only the EIP-712 message fields (no metadata like "signing", "digest")
		let permitted = message_obj
			.get("permitted")
			.cloned()
			.unwrap_or(serde_json::Value::Null);
		let spender = message_obj
			.get("spender")
			.cloned()
			.unwrap_or(serde_json::Value::Null);
		let nonce = message_obj
			.get("nonce")
			.cloned()
			.unwrap_or(serde_json::Value::Null);
		let deadline = message_obj
			.get("deadline")
			.cloned()
			.unwrap_or(serde_json::Value::Null);
		let witness = message_obj
			.get("witness")
			.cloned()
			.unwrap_or(serde_json::Value::Null);

		// Return clean message with only EIP-712 fields (no wrapper)
		Ok(serde_json::json!({
			"permitted": permitted,
			"spender": spender,
			"nonce": nonce,
			"deadline": deadline,
			"witness": witness
		}))
	}

	/// Try to compute the digest using the existing eip712/compact module
	async fn try_compute_server_digest(
		&self,
		eip712_message: &serde_json::Value,
		_request: &GetQuoteRequest,
		network: &solver_types::NetworkConfig,
		input_chain_id: u64,
	) -> Result<[u8; 32], QuoteError> {
		use alloy_primitives::{keccak256, Address as AlloyAddress, FixedBytes, Uint};
		use alloy_sol_types::SolType;
		use solver_types::standards::eip7683::interfaces::StandardOrder as OifStandardOrder;
		use std::str::FromStr;

		// Build a StandardOrder from the EIP-712 message to use with the compact module
		let message = eip712_message.get("message").ok_or_else(|| {
			QuoteError::InvalidRequest("Missing message in EIP-712 structure".to_string())
		})?;

		// Extract basic fields
		let sponsor_str = message
			.get("sponsor")
			.and_then(|v| v.as_str())
			.ok_or_else(|| QuoteError::InvalidRequest("Missing sponsor in message".to_string()))?;
		let sponsor = AlloyAddress::from_str(&sponsor_str[2..])
			.map_err(|e| QuoteError::InvalidRequest(format!("Invalid sponsor address: {}", e)))?;

		let nonce_str = message
			.get("nonce")
			.and_then(|v| v.as_str())
			.ok_or_else(|| QuoteError::InvalidRequest("Missing nonce in message".to_string()))?;
		let nonce = Uint::<256, 4>::from_str(nonce_str)
			.map_err(|e| QuoteError::InvalidRequest(format!("Invalid nonce: {}", e)))?;

		let expires_str = message
			.get("expires")
			.and_then(|v| v.as_str())
			.ok_or_else(|| QuoteError::InvalidRequest("Missing expires in message".to_string()))?;
		let expires = u32::from_str(expires_str)
			.map_err(|e| QuoteError::InvalidRequest(format!("Invalid expires: {}", e)))?;

		// Extract mandate fields
		let mandate = message
			.get("mandate")
			.ok_or_else(|| QuoteError::InvalidRequest("Missing mandate in message".to_string()))?;
		let fill_deadline_str = mandate
			.get("fillDeadline")
			.and_then(|v| v.as_str())
			.ok_or_else(|| {
				QuoteError::InvalidRequest("Missing fillDeadline in mandate".to_string())
			})?;
		let fill_deadline = u32::from_str(fill_deadline_str)
			.map_err(|e| QuoteError::InvalidRequest(format!("Invalid fillDeadline: {}", e)))?;

		let input_oracle_str = mandate
			.get("inputOracle")
			.and_then(|v| v.as_str())
			.ok_or_else(|| {
				QuoteError::InvalidRequest("Missing inputOracle in mandate".to_string())
			})?;
		let input_oracle = AlloyAddress::from_str(&input_oracle_str[2..])
			.map_err(|e| QuoteError::InvalidRequest(format!("Invalid inputOracle: {}", e)))?;

		// Extract inputs from commitments
		let commitments = message
			.get("commitments")
			.and_then(|v| v.as_array())
			.ok_or_else(|| {
				QuoteError::InvalidRequest("Missing commitments in message".to_string())
			})?;

		let mut inputs = Vec::new();
		for commitment in commitments {
			let lock_tag_str = commitment
				.get("lockTag")
				.and_then(|v| v.as_str())
				.ok_or_else(|| {
					QuoteError::InvalidRequest("Missing lockTag in commitment".to_string())
				})?;
			let token_str = commitment
				.get("token")
				.and_then(|v| v.as_str())
				.ok_or_else(|| {
					QuoteError::InvalidRequest("Missing token in commitment".to_string())
				})?;
			let amount_str = commitment
				.get("amount")
				.and_then(|v| v.as_str())
				.ok_or_else(|| {
					QuoteError::InvalidRequest("Missing amount in commitment".to_string())
				})?;

			// Reconstruct token ID from lock_tag + token_address
			let lock_tag_bytes = alloy_primitives::hex::decode(&lock_tag_str[2..])
				.map_err(|e| QuoteError::InvalidRequest(format!("Invalid lockTag hex: {}", e)))?;
			let token_bytes = alloy_primitives::hex::decode(&token_str[2..])
				.map_err(|e| QuoteError::InvalidRequest(format!("Invalid token hex: {}", e)))?;

			// Combine lock_tag (12 bytes) + token_address (20 bytes) to form token_id (32 bytes)
			let mut token_id_bytes = [0u8; 32];
			token_id_bytes[0..12].copy_from_slice(&lock_tag_bytes);
			token_id_bytes[12..32].copy_from_slice(&token_bytes);
			let token_id = Uint::<256, 4>::from_be_bytes(token_id_bytes);

			let amount = Uint::<256, 4>::from_str(amount_str)
				.map_err(|e| QuoteError::InvalidRequest(format!("Invalid amount: {}", e)))?;

			inputs.push([token_id, amount]);
		}

		// Extract outputs
		let outputs_array = mandate
			.get("outputs")
			.and_then(|v| v.as_array())
			.ok_or_else(|| QuoteError::InvalidRequest("Missing outputs in mandate".to_string()))?;

		use solver_types::standards::eip7683::interfaces::SolMandateOutput as MandateOutput;
		let mut outputs = Vec::new();
		for output in outputs_array {
			let oracle_str = output
				.get("oracle")
				.and_then(|v| v.as_str())
				.ok_or_else(|| {
					QuoteError::InvalidRequest("Missing oracle in output".to_string())
				})?;
			let oracle = FixedBytes::<32>::from_str(oracle_str)
				.map_err(|e| QuoteError::InvalidRequest(format!("Invalid oracle: {}", e)))?;

			let settler_str = output
				.get("settler")
				.and_then(|v| v.as_str())
				.ok_or_else(|| {
					QuoteError::InvalidRequest("Missing settler in output".to_string())
				})?;
			let settler = FixedBytes::<32>::from_str(settler_str)
				.map_err(|e| QuoteError::InvalidRequest(format!("Invalid settler: {}", e)))?;

			let chain_id_str = output
				.get("chainId")
				.and_then(|v| v.as_str())
				.ok_or_else(|| {
					QuoteError::InvalidRequest("Missing chainId in output".to_string())
				})?;
			let chain_id = Uint::<256, 4>::from_str(chain_id_str)
				.map_err(|e| QuoteError::InvalidRequest(format!("Invalid chainId: {}", e)))?;

			let token_str = output
				.get("token")
				.and_then(|v| v.as_str())
				.ok_or_else(|| QuoteError::InvalidRequest("Missing token in output".to_string()))?;
			let token = FixedBytes::<32>::from_str(token_str)
				.map_err(|e| QuoteError::InvalidRequest(format!("Invalid token: {}", e)))?;

			let amount_str = output
				.get("amount")
				.and_then(|v| v.as_str())
				.ok_or_else(|| {
					QuoteError::InvalidRequest("Missing amount in output".to_string())
				})?;
			let amount = Uint::<256, 4>::from_str(amount_str)
				.map_err(|e| QuoteError::InvalidRequest(format!("Invalid amount: {}", e)))?;

			let recipient_str = output
				.get("recipient")
				.and_then(|v| v.as_str())
				.ok_or_else(|| {
					QuoteError::InvalidRequest("Missing recipient in output".to_string())
				})?;
			let recipient = FixedBytes::<32>::from_str(recipient_str)
				.map_err(|e| QuoteError::InvalidRequest(format!("Invalid recipient: {}", e)))?;

			let call_str = output.get("call").and_then(|v| v.as_str()).unwrap_or("0x");
			let call = if call_str == "0x" {
				alloy_primitives::Bytes::new()
			} else {
				alloy_primitives::Bytes::from(
					alloy_primitives::hex::decode(&call_str[2..]).map_err(|e| {
						QuoteError::InvalidRequest(format!("Invalid call data: {}", e))
					})?,
				)
			};

			let context_str = output
				.get("context")
				.and_then(|v| v.as_str())
				.unwrap_or("0x");
			let context = if context_str == "0x" {
				alloy_primitives::Bytes::new()
			} else {
				alloy_primitives::Bytes::from(
					alloy_primitives::hex::decode(&context_str[2..]).map_err(|e| {
						QuoteError::InvalidRequest(format!("Invalid context data: {}", e))
					})?,
				)
			};

			outputs.push(MandateOutput {
				oracle,
				settler,
				chainId: chain_id,
				token,
				amount,
				recipient,
				call,
				context,
			});
		}

		// Build the StandardOrder
		let standard_order = OifStandardOrder {
			user: sponsor,
			nonce,
			originChainId: Uint::<256, 4>::from(input_chain_id),
			expires,
			fillDeadline: fill_deadline,
			inputOracle: input_oracle,
			inputs,
			outputs,
		};

		// Encode the order to use with the compact module
		let order_bytes = OifStandardOrder::abi_encode(&standard_order);

		// Use the same contract address logic as the signature validator
		let contract_address = {
			let addr = network
				.input_settler_compact_address
				.clone()
				.unwrap_or_else(|| network.input_settler_address.clone());
			AlloyAddress::from_slice(&addr.0)
		};

		// Use the existing compact module to compute the message hash
		let struct_hash = compact::compute_batch_compact_hash(&order_bytes, contract_address)
			.map_err(|e| {
				QuoteError::InvalidRequest(format!("Failed to compute batch compact hash: {}", e))
			})?;

		// Get domain separator from TheCompact contract
		let the_compact_address = network.the_compact_address.as_ref().ok_or_else(|| {
			QuoteError::InvalidRequest("TheCompact address not configured".to_string())
		})?;
		let domain_separator =
			get_domain_separator(&self.delivery_service, the_compact_address, input_chain_id)
				.await
				.map_err(|e| {
					QuoteError::InvalidRequest(format!("Failed to get domain separator: {}", e))
				})?;

		// Compute final EIP-712 digest
		let digest_data = [&[0x19, 0x01][..], &domain_separator[..], &struct_hash[..]].concat();
		let final_digest = keccak256(&digest_data);

		Ok(final_digest.into())
	}

	fn get_lock_domain_address(
		&self,
		config: &Config,
		lock: &solver_types::AssetLockReference,
	) -> Result<InteropAddress, QuoteError> {
		match &config.settlement.domain {
			Some(domain_config) => {
				let address = domain_config.address.parse().map_err(|e| {
					QuoteError::InvalidRequest(format!("Invalid domain address in config: {}", e))
				})?;
				Ok(InteropAddress::new_ethereum(
					domain_config.chain_id,
					address,
				))
			},
			None => Err(QuoteError::InvalidRequest(format!(
				"Domain configuration required for lock type: {:?}",
				lock.kind
			))),
		}
	}

	fn calculate_eta(&self, preference: &Option<QuotePreference>) -> u64 {
		let base_eta = 120u64;
		match preference {
			Some(QuotePreference::Speed) => (base_eta as f64 * 0.8) as u64,
			Some(QuotePreference::Price) => (base_eta as f64 * 1.2) as u64,
			Some(QuotePreference::TrustMinimization) => (base_eta as f64 * 1.5) as u64,
			_ => base_eta,
		}
	}

	fn sort_quotes_by_preference(
		&self,
		quotes: &mut [Quote],
		preference: &Option<QuotePreference>,
	) {
		match preference {
			Some(QuotePreference::Speed) => quotes.sort_by(|a, b| match (a.eta, b.eta) {
				(Some(eta_a), Some(eta_b)) => eta_a.cmp(&eta_b),
				(Some(_), None) => std::cmp::Ordering::Less,
				(None, Some(_)) => std::cmp::Ordering::Greater,
				(None, None) => std::cmp::Ordering::Equal,
			}),
			Some(QuotePreference::InputPriority) => {},
			Some(QuotePreference::Price) | Some(QuotePreference::TrustMinimization) | None => {},
		}
	}

	/// Gets the quote validity duration from configuration.
	///
	/// Returns the configured validity seconds from api.quote config or default.
	fn get_quote_validity_seconds(&self, config: &Config) -> u64 {
		config
			.api
			.as_ref()
			.and_then(|api| api.quote.as_ref())
			.map(|quote| quote.validity_seconds)
			.unwrap_or_else(|| QuoteConfig::default().validity_seconds)
	}

	/// Generates EIP-712 types definition for Permit2 orders
	fn build_permit2_eip712_types(&self) -> serde_json::Value {
		serde_json::json!({
			"EIP712Domain": [
				{"name": "name", "type": "string"},
				{"name": "chainId", "type": "uint256"},
				{"name": "verifyingContract", "type": "address"}
			],
			"PermitBatchWitnessTransferFrom": [
				{"name": "permitted", "type": "TokenPermissions[]"},
				{"name": "spender", "type": "address"},
				{"name": "nonce", "type": "uint256"},
				{"name": "deadline", "type": "uint256"},
				{"name": "witness", "type": "Permit2Witness"}
			],
			"TokenPermissions": [
				{"name": "token", "type": "address"},
				{"name": "amount", "type": "uint256"}
			],
			"Permit2Witness": [
				{"name": "expires", "type": "uint32"},
				{"name": "inputOracle", "type": "address"},
				{"name": "outputs", "type": "MandateOutput[]"}
			],
			"MandateOutput": [
				{"name": "oracle", "type": "bytes32"},
				{"name": "settler", "type": "bytes32"},
				{"name": "chainId", "type": "uint256"},
				{"name": "token", "type": "bytes32"},
				{"name": "amount", "type": "uint256"},
				{"name": "recipient", "type": "bytes32"},
				{"name": "call", "type": "bytes"},
				{"name": "context", "type": "bytes"}
			]
		})
	}

	/// Generates EIP-712 types definition for TheCompact BatchCompact orders
	fn build_compact_eip712_types(&self) -> serde_json::Value {
		serde_json::json!({
			"EIP712Domain": [
				{"name": "name", "type": "string"},
				{"name": "version", "type": "string"},
				{"name": "chainId", "type": "uint256"},
				{"name": "verifyingContract", "type": "address"}
			],
			"BatchCompact": [
				{"name": "arbiter", "type": "address"},
				{"name": "sponsor", "type": "address"},
				{"name": "nonce", "type": "uint256"},
				{"name": "expires", "type": "uint256"},
				{"name": "commitments", "type": "Lock[]"},
				{"name": "mandate", "type": "Mandate"}
			],
			"Lock": [
				{"name": "lockTag", "type": "bytes12"},
				{"name": "token", "type": "address"},
				{"name": "amount", "type": "uint256"}
			],
			"Mandate": [
				{"name": "fillDeadline", "type": "uint32"},
				{"name": "inputOracle", "type": "address"},
				{"name": "outputs", "type": "MandateOutput[]"}
			],
			"MandateOutput": [
				{"name": "oracle", "type": "bytes32"},
				{"name": "settler", "type": "bytes32"},
				{"name": "chainId", "type": "uint256"},
				{"name": "token", "type": "bytes32"},
				{"name": "amount", "type": "uint256"},
				{"name": "recipient", "type": "bytes32"},
				{"name": "call", "type": "bytes"},
				{"name": "context", "type": "bytes"}
			]
		})
	}

	/// Generates EIP-712 types definition for EIP-3009 ReceiveWithAuthorization orders
	fn build_eip3009_eip712_types(&self) -> serde_json::Value {
		serde_json::json!({
			"EIP712Domain": [
				{"name": "name", "type": "string"},
				{"name": "chainId", "type": "uint256"},
				{"name": "verifyingContract", "type": "address"}
			],
			"ReceiveWithAuthorization": [
				{"name": "from", "type": "address"},
				{"name": "to", "type": "address"},
				{"name": "value", "type": "uint256"},
				{"name": "validAfter", "type": "uint256"},
				{"name": "validBefore", "type": "uint256"},
				{"name": "nonce", "type": "bytes32"}
			]
		})
	}

	/// Build structured domain object for TheCompact
	async fn build_compact_domain_object(
		&self,
		config: &Config,
		chain_id: u64,
	) -> Result<serde_json::Value, QuoteError> {
		// Get TheCompact contract address from network config
		let network = config.networks.get(&chain_id).ok_or_else(|| {
			QuoteError::InvalidRequest(format!("Network {} not found in config", chain_id))
		})?;

		let the_compact_address = network.the_compact_address.as_ref().ok_or_else(|| {
			QuoteError::InvalidRequest("TheCompact address not configured".to_string())
		})?;

		let contract_address = alloy_primitives::Address::from_slice(&the_compact_address.0);

		// Build domain object similar to Permit2 structure
		Ok(serde_json::json!({
			"name": "TheCompact",
			"version": "1",
			"chainId": chain_id.to_string(),
			"verifyingContract": format!("0x{:040x}", contract_address)
		}))
	}
}

#[cfg(test)]
mod tests {
	use super::*;
	use crate::apis::quote::custody::CustodyDecision;
	use alloy_primitives::address;
	use alloy_primitives::U256;
	use solver_config::{
		ApiConfig, Config, ConfigBuilder, DomainConfig, QuoteConfig, SettlementConfig,
	};
	use solver_settlement::{MockSettlementInterface, SettlementInterface};
	use solver_types::{
		oif_versions, parse_address,
		utils::tests::builders::{NetworkConfigBuilder, NetworksConfigBuilder},
		FailureHandlingMode, GetQuoteRequest, IntentRequest, IntentType, InteropAddress, OifOrder,
		OrderPayload, QuoteInput, QuoteOutput, QuotePreference, SignatureType, SwapType,
	};
	use std::collections::HashMap;

	fn create_test_config() -> Config {
		// Create API configuration with quote settings
		let api_config = ApiConfig {
			enabled: true,
			host: "127.0.0.1".to_string(),
			port: 8080,
			timeout_seconds: 30,
			max_request_size: 1048576,
			implementations: Default::default(),
			rate_limiting: None,
			cors: None,
			auth: None,
			quote: Some(QuoteConfig {
				validity_seconds: 300,
			}),
		};

		// Create settlement configuration with domain
		let settlement_config = SettlementConfig {
			implementations: HashMap::new(),
			domain: Some(DomainConfig {
				chain_id: 1,
				address: "0x1234567890123456789012345678901234567890".to_string(),
			}),
			settlement_poll_interval_seconds: 3,
		};

		// Build network configurations using builder pattern
		let networks = NetworksConfigBuilder::new()
			.add_network(1, NetworkConfigBuilder::new().build())
			.add_network(137, NetworkConfigBuilder::new().build())
			.build();

		// Create config using ConfigBuilder with complete fluent API
		ConfigBuilder::new()
			.api(Some(api_config))
			.settlement(settlement_config)
			.networks(networks)
			.build()
	}

	fn create_test_request() -> GetQuoteRequest {
		GetQuoteRequest {
			user: InteropAddress::new_ethereum(
				1,
				address!("1111111111111111111111111111111111111111"),
			),
			intent: IntentRequest {
				intent_type: IntentType::OifSwap,
				inputs: vec![QuoteInput {
					user: InteropAddress::new_ethereum(
						1,
						address!("1111111111111111111111111111111111111111"),
					),
					asset: InteropAddress::new_ethereum(
						1,
						address!("A0b86a33E6441b8C6A7f4C5C1C5C5C5C5C5C5C5C"),
					),
					amount: Some(U256::from(1000).to_string()),
					lock: None,
				}],
				outputs: vec![QuoteOutput {
					receiver: InteropAddress::new_ethereum(
						137,
						address!("2222222222222222222222222222222222222222"),
					),
					asset: InteropAddress::new_ethereum(
						137,
						address!("B0b86a33E6441b8C6A7f4C5C1C5C5C5C5C5C5C5C"),
					),
					amount: Some(U256::from(950).to_string()),
					calldata: None,
				}],
				swap_type: None,
				min_valid_until: None,
				preference: Some(QuotePreference::Speed),
				origin_submission: None,
				failure_handling: None,
				partial_fill: None,
				metadata: None,
			},
			supported_types: vec![oif_versions::escrow_order_type("v0")],
		}
	}

	fn create_test_settlement_service(with_oracles: bool) -> Arc<SettlementService> {
		use solver_types::Address;

		let mut input_oracles = HashMap::new();
		let mut output_oracles = HashMap::new();
		let mut routes = HashMap::new();

		if with_oracles {
			// Add input oracles for both chains (since get_any_settlement_for_chain looks for input oracles)
			input_oracles.insert(1, vec![Address(vec![0xaa; 20])]);
			input_oracles.insert(137, vec![Address(vec![0xcc; 20])]);
			// Add output oracles for both chains
			output_oracles.insert(1, vec![Address(vec![0xbb; 20])]);
			output_oracles.insert(137, vec![Address(vec![0xdd; 20])]);
			// Add routes between chains
			routes.insert(1, vec![137]);
			routes.insert(137, vec![1]);
		}

		let mut mock_settlement = MockSettlementInterface::new();
		mock_settlement
			.expect_oracle_config()
			.return_const(solver_settlement::OracleConfig {
				input_oracles,
				output_oracles,
				routes,
				selection_strategy: solver_settlement::OracleSelectionStrategy::First,
			});

		if with_oracles {
			// Mock the select_oracle method to return the first oracle
			mock_settlement
				.expect_select_oracle()
				.returning(|oracles, _context| oracles.first().cloned());
		}

		let mut implementations: HashMap<String, Box<dyn SettlementInterface>> = HashMap::new();
		implementations.insert("test".to_string(), Box::new(mock_settlement));

		Arc::new(SettlementService::new(implementations, 3))
	}

	#[tokio::test]
	async fn test_generate_quotes_success() {
		let settlement_service = create_test_settlement_service(true);
		let delivery_service =
			Arc::new(solver_delivery::DeliveryService::new(HashMap::new(), 1, 60));
		let generator = QuoteGenerator::new(settlement_service, delivery_service);
		let config = create_test_config();
		let request = create_test_request();

		let result = generator.generate_quotes(&request, &config).await;

		// Should succeed since we have properly configured oracles
		assert!(result.is_ok());
		let quotes = result.unwrap();
		assert!(!quotes.is_empty());

		let quote = &quotes[0];
		assert_eq!(quote.provider, Some("oif-solver".to_string()));
		assert!(quote.valid_until > 0);
		assert!(quote.eta.is_some());
		assert_eq!(quote.eta.unwrap(), 96); // Speed preference: 120 * 0.8
		assert!(!quote.quote_id.is_empty());

		// Verify quote has a single order
		match &quote.order {
			OifOrder::OifEscrowV0 { payload } => {
				assert_eq!(payload.signature_type, SignatureType::Eip712);
			},
			_ => panic!("Expected escrow order type"),
		}

		// Verify failure handling and partial fill fields
		assert_eq!(quote.failure_handling, FailureHandlingMode::RefundAutomatic);
		assert!(!quote.partial_fill);
	}

	#[tokio::test]
	async fn test_generate_quotes_no_oracles_configured() {
		let settlement_service = create_test_settlement_service(false);
		let delivery_service =
			Arc::new(solver_delivery::DeliveryService::new(HashMap::new(), 1, 60));
		let generator = QuoteGenerator::new(settlement_service, delivery_service);
		let config = create_test_config();
		let request = create_test_request();

		let result = generator.generate_quotes(&request, &config).await;

		// Should fail with insufficient liquidity since our mock settlement has no oracles configured
		assert!(matches!(result, Err(QuoteError::InsufficientLiquidity)));
	}

	#[tokio::test]
	async fn test_generate_quotes_insufficient_liquidity() {
		let settlement_service = create_test_settlement_service(true);
		let delivery_service =
			Arc::new(solver_delivery::DeliveryService::new(HashMap::new(), 1, 60));
		let generator = QuoteGenerator::new(settlement_service, delivery_service);
		let config = create_test_config();

		// Create request with no available inputs
		let request = GetQuoteRequest {
			user: InteropAddress::new_ethereum(
				1,
				address!("1111111111111111111111111111111111111111"),
			),
			intent: IntentRequest {
				intent_type: IntentType::OifSwap,
				inputs: vec![],
				outputs: vec![QuoteOutput {
					receiver: InteropAddress::new_ethereum(
						137,
						address!("2222222222222222222222222222222222222222"),
					),
					asset: InteropAddress::new_ethereum(
						137,
						address!("B0b86a33E6441b8C6A7f4C5C1C5C5C5C5C5C5C5C"),
					),
					amount: Some(U256::from(950).to_string()),
					calldata: None,
				}],
				swap_type: None,
				min_valid_until: None,
				preference: Some(QuotePreference::Speed),
				origin_submission: None,
				failure_handling: None,
				partial_fill: None,
				metadata: None,
			},
			supported_types: vec![oif_versions::escrow_order_type("v0")],
		};

		let result = generator.generate_quotes(&request, &config).await;
		assert!(matches!(result, Err(QuoteError::InsufficientLiquidity)));
	}

	#[tokio::test]
	async fn test_generate_resource_lock_order_the_compact() {
		let settlement_service = create_test_settlement_service(true);
		let delivery_service =
			Arc::new(solver_delivery::DeliveryService::new(HashMap::new(), 1, 60));
		let generator = QuoteGenerator::new(settlement_service, delivery_service);
		let config = create_test_config();
		let request = create_test_request();

		let lock = solver_types::AssetLockReference {
			kind: solver_types::LockKind::TheCompact,
			params: Some(serde_json::json!({"test": "value"})),
		};

		let result = generator
			.generate_resource_lock_order(&request, &config, &lock)
			.await;

		match result {
			Ok(order) => match order {
				OifOrder::OifResourceLockV0 { payload } => {
					assert_eq!(payload.signature_type, SignatureType::Eip712);
					assert_eq!(payload.primary_type, "CompactLock");
					assert!(payload.message.is_object());
				},
				_ => panic!("Expected OifResourceLockV0 order"),
			},
			Err(e) => {
				// Expected if domain configuration is missing
				assert!(matches!(e, QuoteError::InvalidRequest(_)));
			},
		}
	}

	#[tokio::test]
	async fn test_generate_eip3009_order() {
		let settlement_service = create_test_settlement_service(true);
		let delivery_service =
			Arc::new(solver_delivery::DeliveryService::new(HashMap::new(), 1, 60));

		// Get settlement and oracle like in real usage
		let (settlement, selected_oracle) = settlement_service
			.get_any_settlement_for_chain(137)
			.expect("Should have settlement for test chain");

		let generator = QuoteGenerator::new(settlement_service.clone(), delivery_service);
		let config = create_test_config();
		let request = create_test_request();

		let result = generator
			.generate_eip3009_order(&request, &config, settlement, selected_oracle)
			.await;

		match result {
			Ok(order) => {
				match order {
					OifOrder::Oif3009V0 { payload, .. } => {
						assert_eq!(payload.signature_type, SignatureType::Eip712);
						assert_eq!(payload.primary_type, "ReceiveWithAuthorization");
						assert!(payload.message.is_object());

						// Verify domain is at the order level (new structure)
						assert!(payload.domain.is_object());
						let domain = payload.domain.as_object().unwrap();
						assert!(domain.contains_key("name"));
						assert!(domain.contains_key("chainId"));
						assert!(domain.contains_key("verifyingContract"));

						// Verify message structure (EIP-3009 fields)
						let message_obj = payload.message.as_object().unwrap();
						assert!(message_obj["from"].is_string());
						assert!(message_obj["to"].is_string());
						assert!(message_obj["value"].is_string());
						assert!(message_obj["validAfter"].is_number());
						assert!(message_obj["validBefore"].is_number());
						assert!(message_obj["nonce"].is_string());
						assert!(message_obj["inputOracle"].is_string());
					},
					_ => panic!("Expected Oif3009V0 order"),
				}
			},
			Err(e) => {
				// Expected if token contract calls fail or configuration is missing
				assert!(matches!(e, QuoteError::InvalidRequest(_)));
			},
		}
	}

	#[tokio::test]
	async fn test_build_compact_message() {
		let settlement_service = create_test_settlement_service(true);
		let delivery_service =
			Arc::new(solver_delivery::DeliveryService::new(HashMap::new(), 1, 60));
		let generator = QuoteGenerator::new(settlement_service, delivery_service);
		let request = create_test_request();
		let params = serde_json::json!({"test": "value"});
		let mut config = create_test_config();
		let bsc_network = NetworkConfigBuilder::new()
			.input_settler_address(
				parse_address("0x5555555555555555555555555555555555555555").unwrap(),
			)
			.output_settler_address(
				parse_address("0x6666666666666666666666666666666666666666").unwrap(),
			)
			.allocator_address(parse_address("0x7777777777777777777777777777777777777777").unwrap())
			.build();

		config.networks.insert(56, bsc_network);

		let result = generator
			.build_compact_message(&request, &config, &params)
			.await;

		assert!(result.is_ok());
		let result_obj = result.unwrap();
		assert!(result_obj.is_object());

		let result_map = result_obj.as_object().unwrap();
		// Should contain either digest+eip712 or just eip712
		assert!(result_map.contains_key("eip712"));

		// Check the EIP-712 structure
		let eip712_structure = result_map.get("eip712").unwrap();
		let eip712_obj = eip712_structure.as_object().unwrap();
		assert!(eip712_obj.contains_key("types"));
		assert!(eip712_obj.contains_key("domain"));
		assert!(eip712_obj.contains_key("primaryType"));
		assert!(eip712_obj.contains_key("message"));

		// Check the actual message fields
		let message = eip712_obj.get("message").unwrap();
		let message_obj = message.as_object().unwrap();
		assert!(message_obj.contains_key("sponsor"));
		assert!(message_obj.contains_key("commitments"));
		assert!(message_obj.contains_key("mandate"));
		assert!(message_obj.contains_key("nonce"));
		assert!(message_obj.contains_key("expires"));
	}

	#[test]
	fn test_calculate_eta_with_preferences() {
		let settlement_service = create_test_settlement_service(true);
		let delivery_service =
			Arc::new(solver_delivery::DeliveryService::new(HashMap::new(), 1, 60));
		let generator = QuoteGenerator::new(settlement_service, delivery_service);

		// Test speed preference
		let speed_eta = generator.calculate_eta(&Some(QuotePreference::Speed));
		assert_eq!(speed_eta, 96); // 120 * 0.8

		// Test price preference
		let price_eta = generator.calculate_eta(&Some(QuotePreference::Price));
		assert_eq!(price_eta, 144); // 120 * 1.2

		// Test trust minimization preference
		let trust_eta = generator.calculate_eta(&Some(QuotePreference::TrustMinimization));
		assert_eq!(trust_eta, 180); // 120 * 1.5

		// Test no preference
		let default_eta = generator.calculate_eta(&None);
		assert_eq!(default_eta, 120);

		// Test input priority (should use default)
		let input_eta = generator.calculate_eta(&Some(QuotePreference::InputPriority));
		assert_eq!(input_eta, 120);
	}

	#[test]
	fn test_sort_quotes_by_preference_speed() {
		let settlement_service = create_test_settlement_service(true);
		let delivery_service =
			Arc::new(solver_delivery::DeliveryService::new(HashMap::new(), 1, 60));
		let generator = QuoteGenerator::new(settlement_service, delivery_service);

		let mut quotes = vec![
			Quote {
				order: OifOrder::OifEscrowV0 {
					payload: OrderPayload {
						signature_type: SignatureType::Eip712,
						domain: serde_json::json!({}),
						primary_type: "TestType".to_string(),
						message: serde_json::json!({}),
						types: None,
					},
				},
				failure_handling: FailureHandlingMode::RefundAutomatic,
				partial_fill: false,
				valid_until: 1234567890,
				eta: Some(200),
				quote_id: "quote1".to_string(),
				provider: Some("test".to_string()),
			},
			Quote {
				order: OifOrder::OifEscrowV0 {
					payload: OrderPayload {
						signature_type: SignatureType::Eip712,
						domain: serde_json::json!({}),
						primary_type: "TestType".to_string(),
						message: serde_json::json!({}),
						types: None,
					},
				},
				failure_handling: FailureHandlingMode::RefundAutomatic,
				partial_fill: false,
				valid_until: 1234567890,
				eta: Some(100),
				quote_id: "quote2".to_string(),
				provider: Some("test".to_string()),
			},
			Quote {
				order: OifOrder::OifEscrowV0 {
					payload: OrderPayload {
						signature_type: SignatureType::Eip712,
						domain: serde_json::json!({}),
						primary_type: "TestType".to_string(),
						message: serde_json::json!({}),
						types: None,
					},
				},
				failure_handling: FailureHandlingMode::RefundAutomatic,
				partial_fill: false,
				valid_until: 1234567890,
				eta: None,
				quote_id: "quote3".to_string(),
				provider: Some("test".to_string()),
			},
		];

		generator.sort_quotes_by_preference(&mut quotes, &Some(QuotePreference::Speed));

		// Should be sorted by ETA ascending (fastest first)
		assert_eq!(quotes[0].eta, Some(100));
		assert_eq!(quotes[1].eta, Some(200));
		assert_eq!(quotes[2].eta, None); // None should be last
	}

	#[test]
	fn test_sort_quotes_by_preference_other() {
		let settlement_service = create_test_settlement_service(true);
		let delivery_service =
			Arc::new(solver_delivery::DeliveryService::new(HashMap::new(), 1, 60));
		let generator = QuoteGenerator::new(settlement_service, delivery_service);

		let mut quotes = vec![
			Quote {
				order: OifOrder::OifEscrowV0 {
					payload: OrderPayload {
						signature_type: SignatureType::Eip712,
						domain: serde_json::json!({}),
						primary_type: "TestType".to_string(),
						message: serde_json::json!({}),
						types: None,
					},
				},
				failure_handling: FailureHandlingMode::RefundAutomatic,
				partial_fill: false,
				valid_until: 1234567890,
				eta: Some(200),
				quote_id: "quote1".to_string(),
				provider: Some("test".to_string()),
			},
			Quote {
				order: OifOrder::OifEscrowV0 {
					payload: OrderPayload {
						signature_type: SignatureType::Eip712,
						domain: serde_json::json!({}),
						primary_type: "TestType".to_string(),
						message: serde_json::json!({}),
						types: None,
					},
				},
				failure_handling: FailureHandlingMode::RefundAutomatic,
				partial_fill: false,
				valid_until: 1234567890,
				eta: Some(100),
				quote_id: "quote2".to_string(),
				provider: Some("test".to_string()),
			},
		];

		let original_order = quotes.clone();

		// Test that other preferences don't change order
		generator.sort_quotes_by_preference(&mut quotes, &Some(QuotePreference::Price));
		assert_eq!(quotes[0].quote_id, original_order[0].quote_id);
		assert_eq!(quotes[1].quote_id, original_order[1].quote_id);

		generator.sort_quotes_by_preference(&mut quotes, &Some(QuotePreference::TrustMinimization));
		assert_eq!(quotes[0].quote_id, original_order[0].quote_id);
		assert_eq!(quotes[1].quote_id, original_order[1].quote_id);

		generator.sort_quotes_by_preference(&mut quotes, &Some(QuotePreference::InputPriority));
		assert_eq!(quotes[0].quote_id, original_order[0].quote_id);
		assert_eq!(quotes[1].quote_id, original_order[1].quote_id);

		generator.sort_quotes_by_preference(&mut quotes, &None);
		assert_eq!(quotes[0].quote_id, original_order[0].quote_id);
		assert_eq!(quotes[1].quote_id, original_order[1].quote_id);
	}

	#[test]
	fn test_get_quote_validity_seconds() {
		let settlement_service = create_test_settlement_service(true);
		let delivery_service =
			Arc::new(solver_delivery::DeliveryService::new(HashMap::new(), 1, 60));
		let generator = QuoteGenerator::new(settlement_service, delivery_service);

		// Test with configured validity
		let config = create_test_config();
		let validity = generator.get_quote_validity_seconds(&config);
		assert_eq!(validity, 300);

		// Test with no API config (should use default)
		let config_no_api = ConfigBuilder::new().build();
		let validity_default = generator.get_quote_validity_seconds(&config_no_api);
		assert_eq!(validity_default, 20); // if API none, use default 20
	}

	#[test]
	fn test_get_lock_domain_address_success() {
		let settlement_service = create_test_settlement_service(true);
		let delivery_service =
			Arc::new(solver_delivery::DeliveryService::new(HashMap::new(), 1, 60));
		let generator = QuoteGenerator::new(settlement_service, delivery_service);
		let config = create_test_config();
		let lock = solver_types::AssetLockReference {
			kind: solver_types::LockKind::TheCompact,
			params: Some(serde_json::json!({})),
		};

		let result = generator.get_lock_domain_address(&config, &lock);
		assert!(result.is_ok());

		let domain = result.unwrap();
		assert_eq!(domain.ethereum_chain_id().unwrap(), 1);
	}

	#[test]
	fn test_get_lock_domain_address_missing_config() {
		let settlement_service = create_test_settlement_service(true);
		let delivery_service =
			Arc::new(solver_delivery::DeliveryService::new(HashMap::new(), 1, 60));
		let generator = QuoteGenerator::new(settlement_service, delivery_service);
		let mut config = create_test_config();
		config.settlement.domain = None;

		let lock = solver_types::AssetLockReference {
			kind: solver_types::LockKind::TheCompact,
			params: Some(serde_json::json!({})),
		};

		let result = generator.get_lock_domain_address(&config, &lock);
		assert!(matches!(result, Err(QuoteError::InvalidRequest(_))));
	}

	#[tokio::test]
	async fn test_generate_quote_for_settlement_resource_lock() {
		let settlement_service = create_test_settlement_service(true);
		let delivery_service =
			Arc::new(solver_delivery::DeliveryService::new(HashMap::new(), 1, 60));
		let generator = QuoteGenerator::new(settlement_service, delivery_service);
		let config = create_test_config();
		let request = create_test_request();

		let custody_decision = CustodyDecision::ResourceLock {
			lock: solver_types::AssetLockReference {
				kind: solver_types::LockKind::TheCompact,
				params: Some(serde_json::json!({})),
			},
		};

		let result = generator
			.generate_quote_for_settlement(&request, &config, &custody_decision)
			.await;

		match result {
			Ok(quote) => {
				assert!(!quote.quote_id.is_empty());
				assert_eq!(quote.provider, Some("oif-solver".to_string()));
				assert!(quote.valid_until > 0);
				assert!(quote.eta.is_some());
				// Check that the order is ResourceLock based on the custody decision
				match &quote.order {
					OifOrder::OifResourceLockV0 { payload } => {
						assert_eq!(payload.signature_type, SignatureType::Eip712);
					},
					_ => panic!("Expected OifResourceLockV0 order"),
				}
			},
			Err(e) => {
				// Expected if domain configuration is incomplete
				assert!(matches!(e, QuoteError::InvalidRequest(_)));
			},
		}
	}

	#[tokio::test]
	async fn test_generate_quote_for_settlement_escrow() {
		let settlement_service = create_test_settlement_service(true);
		let delivery_service =
			Arc::new(solver_delivery::DeliveryService::new(HashMap::new(), 1, 60));
		let generator = QuoteGenerator::new(settlement_service, delivery_service);
		let config = create_test_config();
		let request = create_test_request();

		let custody_decision = CustodyDecision::Escrow {
			lock_type: solver_types::standards::eip7683::LockType::Eip3009Escrow,
		};

		let result = generator
			.generate_quote_for_settlement(&request, &config, &custody_decision)
			.await;

		match result {
			Ok(quote) => {
				assert!(!quote.quote_id.is_empty());
				assert_eq!(quote.provider, Some("oif-solver".to_string()));
				assert!(quote.valid_until > 0);
				assert!(quote.eta.is_some());
				// Check that the order is EIP-3009 based on the custody decision
				match &quote.order {
					OifOrder::Oif3009V0 { payload, .. } => {
						assert_eq!(payload.signature_type, SignatureType::Eip712);
					},
					_ => panic!("Expected Oif3009V0 order"),
				}
			},
			Err(e) => {
				// Expected due to missing settlement service setup or invalid request
				assert!(matches!(
					e,
					QuoteError::InvalidRequest(_) | QuoteError::UnsupportedSettlement(_)
				));
			},
		}
	}

	#[tokio::test]
	async fn test_exact_input_no_output_constraint_succeeds() {
		let generator = create_test_generator();
		let request = create_exact_input_request(
			Some("1000000000000000000"), // 1 TOKA input
			None,                        // No output constraint
		);

		let config = create_test_config();
		let result = generator.generate_quotes(&request, &config).await;

		// Should not fail with InvalidRequest for missing constraint
		// May fail with other errors (e.g., InsufficientLiquidity) but that's ok
		assert!(
			!matches!(result, Err(QuoteError::InvalidRequest(msg)) if msg.contains("constraint")),
			"Should accept exact-input without output constraint"
		);
	}

	#[tokio::test]
	async fn test_exact_output_no_input_constraint_succeeds() {
		let generator = create_test_generator();
		let request = create_exact_output_request(
			None,                        // No input constraint
			Some("1000000000000000000"), // 1 TOKB output
		);

		let config = create_test_config();
		let result = generator.generate_quotes(&request, &config).await;

		// Should not fail with InvalidRequest for missing constraint
		assert!(
			!matches!(result, Err(QuoteError::InvalidRequest(msg)) if msg.contains("constraint")),
			"Should accept exact-output without input constraint"
		);
	}

	fn create_test_generator() -> QuoteGenerator {
		let settlement_service = create_test_settlement_service(true);
		let delivery_service =
			Arc::new(solver_delivery::DeliveryService::new(HashMap::new(), 1, 60));
		QuoteGenerator::new(settlement_service, delivery_service)
	}

	fn create_exact_input_request(
		input_amount: Option<&str>,
		output_amount: Option<&str>,
	) -> GetQuoteRequest {
		GetQuoteRequest {
			user: InteropAddress::new_ethereum(
				1,
				address!("1111111111111111111111111111111111111111"),
			),
			intent: IntentRequest {
				intent_type: IntentType::OifSwap,
				inputs: vec![QuoteInput {
					user: InteropAddress::new_ethereum(
						1,
						address!("1111111111111111111111111111111111111111"),
					),
					asset: InteropAddress::new_ethereum(
						1,
						address!("A0b86991c6218b36c1d19D4a2e9Eb0cE3606eB48"),
					),
					amount: input_amount.map(|s| s.to_string()),
					lock: None,
				}],
				outputs: vec![QuoteOutput {
					receiver: InteropAddress::new_ethereum(
						137,
						address!("2222222222222222222222222222222222222222"),
					),
					asset: InteropAddress::new_ethereum(
						137,
						address!("2791Bca1f2de4661ED88A30C99A7a9449Aa84174"),
					),
					amount: output_amount.map(|s| s.to_string()),
					calldata: None,
				}],
				swap_type: Some(SwapType::ExactInput),
				preference: Some(QuotePreference::Speed),
				min_valid_until: Some(600),
				origin_submission: Some(solver_types::OriginSubmission {
					mode: solver_types::OriginMode::User,
					schemes: Some(vec![solver_types::AuthScheme::Permit2]),
				}),
				failure_handling: None,
				partial_fill: Some(false),
				metadata: None,
			},
			supported_types: vec!["oif-escrow-v0".to_string()],
		}
	}

	fn create_exact_output_request(
		input_amount: Option<&str>,
		output_amount: Option<&str>,
	) -> GetQuoteRequest {
		GetQuoteRequest {
			user: InteropAddress::new_ethereum(
				1,
				address!("1111111111111111111111111111111111111111"),
			),
			intent: IntentRequest {
				intent_type: IntentType::OifSwap,
				inputs: vec![QuoteInput {
					user: InteropAddress::new_ethereum(
						1,
						address!("1111111111111111111111111111111111111111"),
					),
					asset: InteropAddress::new_ethereum(
						1,
						address!("A0b86991c6218b36c1d19D4a2e9Eb0cE3606eB48"),
					),
					amount: input_amount.map(|s| s.to_string()),
					lock: None,
				}],
				outputs: vec![QuoteOutput {
					receiver: InteropAddress::new_ethereum(
						137,
						address!("2222222222222222222222222222222222222222"),
					),
					asset: InteropAddress::new_ethereum(
						137,
						address!("2791Bca1f2de4661ED88A30C99A7a9449Aa84174"),
					),
					amount: output_amount.map(|s| s.to_string()),
					calldata: None,
				}],
				swap_type: Some(SwapType::ExactOutput),
				preference: Some(QuotePreference::Speed),
				min_valid_until: Some(600),
				origin_submission: Some(solver_types::OriginSubmission {
					mode: solver_types::OriginMode::User,
					schemes: Some(vec![solver_types::AuthScheme::Permit2]),
				}),
				failure_handling: None,
				partial_fill: Some(false),
				metadata: None,
			},
			supported_types: vec!["oif-escrow-v0".to_string()],
		}
	}
}<|MERGE_RESOLUTION|>--- conflicted
+++ resolved
@@ -607,7 +607,6 @@
 			})
 		};
 
-<<<<<<< HEAD
 		// Build metadata with full intent information AND StandardOrder reconstruction data
 		// This is needed for conversion back to StandardOrder from limited EIP-3009 signature
 		let metadata = serde_json::json!({
@@ -637,43 +636,6 @@
 					"settler": format!("0x{:040x}", alloy_primitives::Address::from_slice(&output_settler.0)),
 				})
 			}).collect::<Vec<_>>()
-=======
-		// This is needed for conversion back to StandardOrder
-		let mut inputs_metadata = Vec::new();
-		for input in &request.intent.inputs {
-			let amount = input.amount.as_ref().ok_or_else(|| {
-				QuoteError::InvalidRequest("Input amount not set after cost adjustment".to_string())
-			})?;
-			inputs_metadata.push(serde_json::json!({
-				"chainId": input.asset.ethereum_chain_id().unwrap_or(1),
-				"asset": input.asset.to_string(),
-				"amount": amount.clone(),
-				"user": input.user.to_string()
-			}));
-		}
-
-		let mut outputs_metadata = Vec::new();
-		for output in &request.intent.outputs {
-			let amount = output.amount.as_ref().ok_or_else(|| {
-				QuoteError::InvalidRequest(
-					"Output amount not set after cost adjustment".to_string(),
-				)
-			})?;
-			outputs_metadata.push(serde_json::json!({
-				"chainId": output.asset.ethereum_chain_id().unwrap_or(1),
-				"asset": output.asset.to_string(),
-				"amount": amount.clone(),
-				"receiver": output.receiver.to_string(),
-				"oracle": format!("0x{:040x}", alloy_primitives::Address::from_slice(&selected_oracle.0)),
-				"settler": format!("0x{:040x}", alloy_primitives::Address::from_slice(&output_settler.0)),
-			}));
-		}
-
-		let metadata = serde_json::json!({
-			"user": request.user.to_string(),
-			"inputs": inputs_metadata,
-			"outputs": outputs_metadata
->>>>>>> 36daf4ca
 		});
 
 		let order = OifOrder::Oif3009V0 {

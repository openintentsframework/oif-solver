--- conflicted
+++ resolved
@@ -49,23 +49,14 @@
 //! - **Input Priority**: Preference for specific input tokens
 
 use super::custody::{CustodyDecision, CustodyStrategy};
-<<<<<<< HEAD
-use crate::eip712::{compact, get_domain_separator};
-=======
->>>>>>> 5a1aa068
 use alloy_primitives::U256;
 use solver_config::{Config, QuoteConfig};
 use solver_delivery::DeliveryService;
 use solver_settlement::{SettlementInterface, SettlementService};
 use solver_types::standards::eip7683::LockType;
 use solver_types::{
-<<<<<<< HEAD
-	with_0x_prefix, CostContext, FailureHandlingMode, GetQuoteRequest, InteropAddress, OifOrder,
-	OrderInput, OrderPayload, Quote, QuoteError, QuotePreference, SignatureType, SwapType,
-=======
 	CostContext, FailureHandlingMode, GetQuoteRequest, InteropAddress, OifOrder, OrderInput,
 	OrderPayload, Quote, QuoteError, QuotePreference, SignatureType, SwapType,
->>>>>>> 5a1aa068
 	ValidatedQuoteContext,
 };
 use std::sync::Arc;
@@ -611,43 +602,6 @@
 			})
 		};
 
-<<<<<<< HEAD
-		// This is needed for conversion back to StandardOrder
-		let mut inputs_metadata = Vec::new();
-		for input in &request.intent.inputs {
-			let amount = input.amount.as_ref().ok_or_else(|| {
-				QuoteError::InvalidRequest("Input amount not set after cost adjustment".to_string())
-			})?;
-			inputs_metadata.push(serde_json::json!({
-				"chainId": input.asset.ethereum_chain_id().unwrap_or(1),
-				"asset": input.asset.to_string(),
-				"amount": amount.clone(),
-				"user": input.user.to_string()
-			}));
-		}
-
-		let mut outputs_metadata = Vec::new();
-		for output in &request.intent.outputs {
-			let amount = output.amount.as_ref().ok_or_else(|| {
-				QuoteError::InvalidRequest(
-					"Output amount not set after cost adjustment".to_string(),
-				)
-			})?;
-			outputs_metadata.push(serde_json::json!({
-				"chainId": output.asset.ethereum_chain_id().unwrap_or(1),
-				"asset": output.asset.to_string(),
-				"amount": amount.clone(),
-				"receiver": output.receiver.to_string(),
-				"oracle": format!("0x{:040x}", alloy_primitives::Address::from_slice(&selected_oracle.0)),
-				"settler": format!("0x{:040x}", alloy_primitives::Address::from_slice(&output_settler.0)),
-			}));
-		}
-
-		let metadata = serde_json::json!({
-			"user": request.user.to_string(),
-			"inputs": inputs_metadata,
-			"outputs": outputs_metadata
-=======
 		// Build metadata with full intent information AND StandardOrder reconstruction data
 		// This is needed for conversion back to StandardOrder from limited EIP-3009 signature
 		let metadata = serde_json::json!({
@@ -675,7 +629,6 @@
 					"settler": format!("0x{:040x}", alloy_primitives::Address::from_slice(&output_settler.0)),
 				})
 			}).collect::<Vec<_>>()
->>>>>>> 5a1aa068
 		});
 
 		let order = OifOrder::Oif3009V0 {
@@ -749,23 +702,6 @@
 				QuoteError::InvalidRequest("Input amount not set after cost adjustment".to_string())
 			})?
 			.clone();
-<<<<<<< HEAD
-
-		// TODO: All this needs to all be removed!
-
-		// Use std::process::Command to call cast (same as scripts)
-		let rpc_url = if input_chain_id == 31337 {
-			"http://localhost:8545"
-		} else {
-			"http://localhost:8546"
-		};
-
-		let input_settler_address = format!(
-			"0x{:040x}",
-			alloy_primitives::Address::from_slice(&input_network.input_settler_address.0)
-		);
-=======
->>>>>>> 5a1aa068
 
 		// Build outputs array for StandardOrder
 		let output_info =
@@ -782,10 +718,6 @@
 			.asset
 			.ethereum_address()
 			.map_err(|e| QuoteError::InvalidRequest(format!("Invalid output token: {}", e)))?;
-<<<<<<< HEAD
-		// Output amount should be set after cost adjustment
-=======
->>>>>>> 5a1aa068
 		let output_amount = output_info
 			.amount
 			.as_ref()
@@ -1861,27 +1793,10 @@
 		assert!(result_obj.is_object());
 
 		let result_map = result_obj.as_object().unwrap();
-<<<<<<< HEAD
-		// Should contain either digest+eip712 or just eip712
-		assert!(result_map.contains_key("eip712"));
-
-		// Check the EIP-712 structure
-		let eip712_structure = result_map.get("eip712").unwrap();
-		let eip712_obj = eip712_structure.as_object().unwrap();
-		assert!(eip712_obj.contains_key("types"));
-		assert!(eip712_obj.contains_key("domain"));
-		assert!(eip712_obj.contains_key("primaryType"));
-		assert!(eip712_obj.contains_key("message"));
-
-		// Check the actual message fields
-		let message = eip712_obj.get("message").unwrap();
-		let message_obj = message.as_object().unwrap();
-=======
 
 		// The build_compact_message now returns just the message part (flat structure)
 		// Check the actual message fields directly
 		let message_obj = result_map;
->>>>>>> 5a1aa068
 		assert!(message_obj.contains_key("sponsor"));
 		assert!(message_obj.contains_key("commitments"));
 		assert!(message_obj.contains_key("mandate"));

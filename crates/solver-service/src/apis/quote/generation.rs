--- conflicted
+++ resolved
@@ -338,11 +338,7 @@
 			.as_ref()
 			.and_then(|api| api.quote.as_ref())
 			.map(|quote| quote.validity_seconds)
-<<<<<<< HEAD
 			.unwrap_or_else(|| QuoteConfig::default().validity_seconds)
-=======
-			.unwrap_or_default() // Default QuoteConfig validity_seconds
->>>>>>> d9c88abe
 	}
 }
 
@@ -777,8 +773,7 @@
 		assert_eq!(validity, 300);
 
 		// Test with no API config (should use default)
-		let mut config_no_api = ConfigBuilder::new().build();
-		config_no_api.api = None;
+		let config_no_api = ConfigBuilder::new().build();
 		let validity_default = generator.get_quote_validity_seconds(&config_no_api);
 		assert_eq!(validity_default, 0); // if API none, use default 0
 	}

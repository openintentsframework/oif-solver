--- conflicted
+++ resolved
@@ -120,24 +120,15 @@
 		config: &Config,
 	) -> Result<CostEstimate, APIError> {
 		// Parse the order data based on its standard
-<<<<<<< HEAD
-		let parsable = order.parse_order_data().map_err(|e| APIError::BadRequest {
-=======
 		let order_parsed = order.parse_order_data().map_err(|e| APIError::BadRequest {
->>>>>>> 2b7adcaa
 			error_type: ApiErrorType::InvalidRequest,
 			message: format!("Failed to parse order data: {}", e),
 			details: None,
 		})?;
 
 		// Extract chain parameters
-<<<<<<< HEAD
-		let origin_chain_id = parsable.origin_chain_id();
-		let dest_chain_ids = parsable.destination_chain_ids();
-=======
 		let origin_chain_id = order_parsed.origin_chain_id();
 		let dest_chain_ids = order_parsed.destination_chain_ids();
->>>>>>> 2b7adcaa
 
 		let dest_chain_id =
 			dest_chain_ids
@@ -155,11 +146,7 @@
 		};
 
 		// Extract flow key (lock_type) for gas config lookup
-<<<<<<< HEAD
-		let flow_key = parsable.parse_lock_type();
-=======
 		let flow_key = order_parsed.parse_lock_type();
->>>>>>> 2b7adcaa
 
 		// Estimate gas units
 		let gas_units = self
@@ -174,13 +161,8 @@
 			.await?;
 
 		// Calculate cost components
-<<<<<<< HEAD
-		let available_inputs = parsable.parse_available_inputs();
-		let requested_outputs = parsable.parse_requested_outputs();
-=======
 		let available_inputs = order_parsed.parse_available_inputs();
 		let requested_outputs = order_parsed.parse_requested_outputs();
->>>>>>> 2b7adcaa
 		self.calculate_cost_components(
 			solver,
 			chain_params,

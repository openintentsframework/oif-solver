--- conflicted
+++ resolved
@@ -3,18 +3,13 @@
 //! This module provides a minimal HTTP server infrastructure
 //! for the OIF Solver API.
 
-<<<<<<< HEAD
 use axum::{
 	extract::{Path, State},
 	response::Json,
 	routing::{get, post},
 	Router,
 };
-use solver_config::ApiConfig;
-=======
-use axum::{extract::State, response::Json, routing::post, Router};
 use solver_config::{ApiConfig, Config};
->>>>>>> ea8eb552
 use solver_core::SolverEngine;
 use solver_types::{APIError, GetOrderResponse, GetQuoteRequest, GetQuoteResponse};
 use std::sync::Arc;
@@ -42,11 +37,8 @@
 ) -> Result<(), Box<dyn std::error::Error>> {
 	// Get the full config from the solver engine
 	let config = solver.config().clone();
-	
-	let app_state = AppState { 
-		solver,
-		config,
-	};
+
+	let app_state = AppState { solver, config };
 
 	// Build the router with /api base path and quote endpoint
 	let app = Router::new()

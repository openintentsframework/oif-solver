--- conflicted
+++ resolved
@@ -283,14 +283,7 @@
 	}
 
 	// Extract standard, default to eip7683
-<<<<<<< HEAD
-	let standard = payload
-		.get("standard")
-		.and_then(|s| s.as_str())
-		.unwrap_or("eip7683");
-=======
 	let standard = "eip7683";
->>>>>>> 5a1aa068
 
 	// Convert payload to PostOrderRequest
 	let intent_request = match extract_intent_request(payload.clone(), &state, standard).await {

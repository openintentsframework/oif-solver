--- conflicted
+++ resolved
@@ -13,22 +13,18 @@
 alloy-transport-http = "0.8"
 async-trait = "0.1"
 reqwest = "0.12"
+mockall = { version = "0.13", optional = true }
 serde = { version = "1.0", features = ["derive"] }
 serde_json = "1.0"
 solver-types = { path = "../solver-types" }
 thiserror = "1.0"
 tokio = { version = "1.0", features = ["rt-multi-thread"] }
 toml = { workspace = true }
-<<<<<<< HEAD
 tracing = "0.1"
 reqwest = "0.12"
 alloy-transport = "0.8"
 alloy-transport-http = "0.8"
 tokio = { version = "1.0", features = ["rt-multi-thread"] }
-mockall = { version = "0.13", optional = true }
 
 [features]
-testing = ["mockall"]
-=======
-tracing = "0.1"
->>>>>>> e0e98017
+testing = ["mockall"]
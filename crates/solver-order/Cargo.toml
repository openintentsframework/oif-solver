--- conflicted
+++ resolved
@@ -11,22 +11,17 @@
 async-trait = "0.1"
 chrono = { version = "0.4", features = ["serde"] }
 hex = "0.4"
+mockall = { version = "0.13", optional = true }
 serde = { version = "1.0", features = ["derive"] }
 serde_json = "1.0"
 solver-types = { path = "../solver-types" }
 thiserror = "1.0"
 toml = { workspace = true }
 tracing = "0.1"
-<<<<<<< HEAD
 uuid = { version = "1.8", features = ["v4", "serde"] }
-chrono = { version = "0.4", features = ["serde"] }
-mockall = { version = "0.13", optional = true }
 
 [features]
 testing = ["mockall"]
 
 [dev-dependencies]
-tokio = "1.0"
-=======
-uuid = { version = "1.8", features = ["v4", "serde"] }
->>>>>>> e0e98017
+tokio = { workspace = true }
//! Cost estimation and profitability calculation service for the OIF solver.
//!
//! This module provides unified functionality for:
//! - Estimating costs associated with executing orders across different blockchain networks
//! - Calculating profit margins for orders and validating profitability thresholds
//! - Unified service combining cost estimation and profitability validation

use crate::engine::token_manager::{TokenManager, TokenManagerError};
use alloy_primitives::U256;
use rust_decimal::Decimal;
use solver_config::Config;
use solver_delivery::DeliveryService;
use solver_pricing::PricingService;
use solver_types::{
	costs::{CostBreakdown, CostContext},
	current_timestamp, APIError, Address, ApiErrorType, ExecutionParams, FillProof, Order,
	OrderInput, OrderOutput, Transaction, TransactionHash, DEFAULT_GAS_PRICE_WEI,
};
use std::primitive::str;
use std::{str::FromStr, sync::Arc};
use thiserror::Error;

#[derive(Debug, Error)]
pub enum CostProfitError {
	#[error("API error: {0}")]
	Api(#[from] APIError),
	#[error("Calculation error: {0}")]
	Calculation(String),
	#[error("Configuration error: {0}")]
	Config(String),
	#[error("Token manager error: {0}")]
	TokenManager(#[from] TokenManagerError),
}

/// Parameters for gas unit calculations
pub struct GasUnits {
	pub open_units: u64,
	pub fill_units: u64,
	pub claim_units: u64,
}

/// Unified service for cost estimation and profitability calculation.
pub struct CostProfitService {
	/// Pricing service for USD conversions and asset pricing
	pricing_service: Arc<PricingService>,
	/// Delivery service for blockchain data and gas estimation
	delivery_service: Arc<DeliveryService>,
	/// Token manager for token configuration lookups
	token_manager: Arc<TokenManager>,
}

impl CostProfitService {
	/// Creates a new CostProfitService with the given services.
	pub fn new(
		pricing_service: Arc<PricingService>,
		delivery_service: Arc<DeliveryService>,
		token_manager: Arc<TokenManager>,
	) -> Self {
		Self {
			pricing_service,
			delivery_service,
			token_manager,
		}
	}

	/// Calculate base swap amounts using pricing service exchange rates.
	///
	/// This method determines the required token amounts for a swap based on the swap type:
	/// - **ExactInput**: Calculates output amounts - how much output token the user will receive
	/// - **ExactOutput**: Calculates input amounts - how much input token the user needs to provide
	///
	/// The calculation uses a two-step conversion through USD as a common base:
	/// 1. Convert source token amount to USD value
	/// 2. Convert USD value to target token amount
	///
	/// This approach ensures we can handle any token pair as long as both tokens
	/// have USD pricing available, even if there's no direct trading pair.
	///
	/// # Arguments
	/// * `request` - The quote request with input/output token specifications
	/// * `context` - Validated context with known amounts and swap type
	///
	/// # Returns
	/// HashMap mapping token addresses to their calculated amounts (in smallest unit)
	/// Calculate swap amounts for missing inputs or outputs based on exchange rates.
	///
	/// This method determines the amounts for inputs (in ExactOutput swaps) or outputs
	/// (in ExactInput swaps) by converting through USD as an intermediate currency.
	///
	/// ## Approach
	///
	/// Rather than equal distribution, we match exact input/output pairs:
	/// - For multi-input, multi-output swaps, we pair inputs with outputs in order
	/// - Each input amount is used to calculate its corresponding output amount
	/// - If there are more outputs than inputs, remaining outputs get zero
	/// - If there are more inputs than outputs, extra inputs contribute to the last output
	///
	/// ## Examples
	///
	/// - 1 input (100 USDC) → 2 outputs: First output gets full conversion, second gets zero
	/// - 2 inputs (50 USDC each) → 1 output: Output gets sum of both conversions
	/// - 2 inputs → 2 outputs: Each input converts to its corresponding output
	pub async fn calculate_swap_amounts(
		&self,
		request: &solver_types::GetQuoteRequest,
		context: &solver_types::ValidatedQuoteContext,
	) -> Result<std::collections::HashMap<solver_types::InteropAddress, U256>, CostProfitError> {
		use solver_types::SwapType;
		let mut calculated_amounts = std::collections::HashMap::new();

		match context.swap_type {
			SwapType::ExactInput => {
				// ExactInput: User specifies input amounts, we calculate output amounts
				// Flow: Input Token → USD → Output Token
				if let Some(known_inputs) = &context.known_inputs {
					// Convert each input to USD and match with corresponding outputs
					let mut input_usd_values = Vec::new();

					for (input, input_amount) in known_inputs {
						let input_chain_id = input.asset.ethereum_chain_id().map_err(|e| {
							CostProfitError::Calculation(format!("Invalid input chain: {}", e))
						})?;
						let input_addr = input.asset.ethereum_address().map_err(|e| {
							CostProfitError::Calculation(format!("Invalid input address: {}", e))
						})?;
						let input_token = self
							.token_manager
							.get_token_info(input_chain_id, &Address(input_addr.0.to_vec()))?;

						// Convert raw amount to USD
						let usd_value = Self::convert_raw_token_to_usd(
							input_amount,
							&input_token.symbol,
							input_token.decimals,
							&self.pricing_service,
						)
						.await
						.map_err(|e| CostProfitError::Calculation(e.to_string()))?;

						input_usd_values.push(usd_value);
					}

					// Match inputs with outputs
					for (idx, output) in request.intent.outputs.iter().enumerate() {
						let output_usd = if idx < input_usd_values.len() {
							// Direct pairing: use the corresponding input's USD value
							input_usd_values[idx]
						} else if !input_usd_values.is_empty() {
							// More outputs than inputs: extra outputs get zero
							Decimal::ZERO
						} else {
							Decimal::ZERO
						};

						// If there are more inputs than outputs, add remaining inputs to last output
						let final_output_usd = if idx == request.intent.outputs.len() - 1
							&& input_usd_values.len() > request.intent.outputs.len()
						{
							// Sum all remaining input values
							let mut total = output_usd;
							for value in input_usd_values.iter().skip(idx + 1) {
								total += value;
							}
							total
						} else {
							output_usd
						};

						// Convert USD to output token amount
						let output_amount = self
							.convert_usd_to_token_amount(final_output_usd, &output.asset)
							.await?;
						calculated_amounts.insert(output.asset.clone(), output_amount);
					}
				}
			},
			SwapType::ExactOutput => {
				// ExactOutput: User specifies output amounts, we calculate input amounts
				// Flow: Output Token → USD → Input Token
				if let Some(known_outputs) = &context.known_outputs {
					// Convert each output to USD and match with corresponding inputs
					let mut output_usd_values = Vec::new();

					for (output, output_amount) in known_outputs {
						let output_chain_id = output.asset.ethereum_chain_id().map_err(|e| {
							CostProfitError::Calculation(format!("Invalid output chain: {}", e))
						})?;
						let output_addr = output.asset.ethereum_address().map_err(|e| {
							CostProfitError::Calculation(format!("Invalid output address: {}", e))
						})?;
						let output_token = self
							.token_manager
							.get_token_info(output_chain_id, &Address(output_addr.0.to_vec()))?;

						// Convert raw amount to USD
						let usd_value = Self::convert_raw_token_to_usd(
							output_amount,
							&output_token.symbol,
							output_token.decimals,
							&self.pricing_service,
						)
						.await
						.map_err(|e| CostProfitError::Calculation(e.to_string()))?;

						output_usd_values.push(usd_value);
					}

					// Match outputs with inputs
					for (idx, input) in request.intent.inputs.iter().enumerate() {
						let input_usd = if idx < output_usd_values.len() {
							// Direct pairing: use the corresponding output's USD value
							output_usd_values[idx]
						} else if !output_usd_values.is_empty() {
							// More inputs than outputs: extra inputs get zero
							Decimal::ZERO
						} else {
							Decimal::ZERO
						};

						// If there are more outputs than inputs, add remaining outputs to last input
						let final_input_usd = if idx == request.intent.inputs.len() - 1
							&& output_usd_values.len() > request.intent.inputs.len()
						{
							// Sum all remaining output values
							let mut total = input_usd;
							for value in output_usd_values.iter().skip(idx + 1) {
								total += value;
							}
							total
						} else {
							input_usd
						};

						// Convert USD to input token amount
						let input_amount = self
							.convert_usd_to_token_amount(final_input_usd, &input.asset)
							.await?;
						calculated_amounts.insert(input.asset.clone(), input_amount);
					}
				}
			},
		}

		tracing::debug!(
			"Calculated swap amounts for {:?}: {} tokens",
			context.swap_type,
			calculated_amounts.len()
		);

		Ok(calculated_amounts)
	}

	/// Calculate cost context and swap amounts before quote generation
	pub async fn calculate_cost_context(
		&self,
		request: &solver_types::GetQuoteRequest,
		context: &solver_types::ValidatedQuoteContext,
		config: &Config,
	) -> Result<CostContext, CostProfitError> {
		// Calculate base swap amounts FIRST to fill in missing values
		let swap_amounts = self.calculate_swap_amounts(request, context).await?;

		// Use inputs and outputs from request
		let inputs = &request.intent.inputs;
		let outputs = &request.intent.outputs;

		// Extract chain IDs
		let origin_chain_id = inputs
			.iter()
			.filter_map(|input| input.asset.ethereum_chain_id().ok())
			.next()
			.ok_or_else(|| APIError::BadRequest {
				error_type: ApiErrorType::MissingChainId,
				message: "No input chain ID found".to_string(),
				details: None,
			})?;

		let dest_chain_id = outputs
			.iter()
			.filter_map(|output| output.asset.ethereum_chain_id().ok())
			.next()
			.ok_or_else(|| APIError::BadRequest {
				error_type: ApiErrorType::MissingChainId,
				message: "No output chain ID found".to_string(),
				details: None,
			})?;

		// Determine flow key from the request structure
		let flow_key = request.flow_key();
		let (open_units, fill_units, claim_units) =
			estimate_gas_units_from_config(&flow_key, config, 150000, 150000, 150000);

		// Get gas units for cost calculation
		let gas_units = GasUnits {
			open_units,
			fill_units,
			claim_units,
		};

		// Parse inputs/outputs to proper types for cost calculation
		let mut parsed_inputs = Vec::new();
		for input in inputs {
			if let Ok(mut order_input) = <OrderInput>::try_from(input) {
				// Fill in zero amounts with calculated swap amounts
				if order_input.amount == U256::ZERO {
					if let Some(calculated_amount) = swap_amounts.get(&input.asset) {
						order_input.amount = *calculated_amount;
					}
				}
				parsed_inputs.push(order_input);
			}
		}

		let mut parsed_outputs = Vec::new();
		for output in outputs {
			if let Ok(mut order_output) = <OrderOutput>::try_from(output) {
				// Fill in zero amounts with calculated swap amounts
				if order_output.amount == U256::ZERO {
					if let Some(calculated_amount) = swap_amounts.get(&output.asset) {
						order_output.amount = *calculated_amount;
					}
				}
				parsed_outputs.push(order_output);
			}
		}

		let cost_breakdown = self
			.calculate_total_cost(
				&parsed_inputs,
				&parsed_outputs,
				config,
				origin_chain_id,
				dest_chain_id,
				&gas_units,
			)
			.await?;

		// Pre-calculate cost amounts in relevant tokens
		// Include min_profit for quotes so users know the total they need to provide
		let total_with_profit = cost_breakdown.total + cost_breakdown.min_profit;
		let mut cost_amounts_in_tokens = std::collections::HashMap::new();

		// Calculate cost in each requested input token
		for input in inputs {
			let cost_in_token = self
				.convert_usd_to_token_amount(total_with_profit, &input.asset)
				.await
				.unwrap_or(U256::ZERO);
			cost_amounts_in_tokens.insert(input.asset.clone(), cost_in_token);
		}

		// Also calculate cost in each requested output token for reference
		for output in outputs {
			// Only add if not already calculated (in case same token appears in inputs)
			if !cost_amounts_in_tokens.contains_key(&output.asset) {
				let cost_in_token = self
					.convert_usd_to_token_amount(total_with_profit, &output.asset)
					.await
					.unwrap_or(U256::ZERO);
				cost_amounts_in_tokens.insert(output.asset.clone(), cost_in_token);
			}
		}

		// Build execution costs by chain from cost breakdown
		let mut execution_costs_by_chain = std::collections::HashMap::new();
		execution_costs_by_chain.insert(
			origin_chain_id,
			cost_breakdown.gas_open + cost_breakdown.gas_claim,
		);
		execution_costs_by_chain.insert(dest_chain_id, cost_breakdown.gas_fill);

		Ok(CostContext {
			cost_breakdown,
			execution_costs_by_chain,
			liquidity_cost_adjustment: Decimal::ZERO,
			protocol_fees: std::collections::HashMap::new(),
			cost_amounts_in_tokens,
			swap_amounts,
		})
	}

	pub async fn calculate_total_cost(
		&self,
		inputs: &[OrderInput],
		outputs: &[OrderOutput],
		config: &Config,
		origin_chain_id: u64,
		dest_chain_id: u64,
		gas_units: &GasUnits,
	) -> Result<CostBreakdown, CostProfitError> {
		let pricing = self.pricing_service.config();

		// Get gas prices
		let origin_gp = self.get_chain_gas_price(origin_chain_id).await?;
		let dest_gp = self.get_chain_gas_price(dest_chain_id).await?;

		// Calculate gas costs in wei
		let open_cost_wei = origin_gp.saturating_mul(U256::from(gas_units.open_units));
		let fill_cost_wei = dest_gp.saturating_mul(U256::from(gas_units.fill_units));
		let claim_cost_wei = origin_gp.saturating_mul(U256::from(gas_units.claim_units));

		// Convert to USD
		let gas_open = Decimal::from_str(
			&self
				.pricing_service
				.wei_to_currency(&open_cost_wei.to_string(), "USD")
				.await
				.unwrap_or_else(|_| "0".to_string()),
		)
		.unwrap_or(Decimal::ZERO);

		let gas_fill = Decimal::from_str(
			&self
				.pricing_service
				.wei_to_currency(&fill_cost_wei.to_string(), "USD")
				.await
				.unwrap_or_else(|_| "0".to_string()),
		)
		.unwrap_or(Decimal::ZERO);

		let gas_claim = Decimal::from_str(
			&self
				.pricing_service
				.wei_to_currency(&claim_cost_wei.to_string(), "USD")
				.await
				.unwrap_or_else(|_| "0".to_string()),
		)
		.unwrap_or(Decimal::ZERO);

		// Calculate gas buffer
		let gas_subtotal = gas_open + gas_fill + gas_claim;
		let gas_buffer_bps = Decimal::new(pricing.gas_buffer_bps as i64, 0);
		let gas_buffer = (gas_subtotal * gas_buffer_bps) / Decimal::from(10000);

		// Rate buffer (currently 0, placeholder for future)
		let rate_buffer = Decimal::ZERO;

		// Calculate input and output values in USD using helpers
		let total_input_value_usd = self.calculate_inputs_usd_value(inputs).await?;
		let total_output_value_usd = self.calculate_outputs_usd_value(outputs).await?;

		// Calculate spread and base price
		let spread = total_input_value_usd - total_output_value_usd;
		let base_price = if spread < Decimal::ZERO {
			spread.abs() // Cover negative spread
		} else {
			Decimal::ZERO
		};

		// Calculate minimum profit based on TRANSACTION VALUE, not gas
		let transaction_value = total_input_value_usd.max(total_output_value_usd);
		let min_profit =
			(transaction_value * config.solver.min_profitability_pct) / Decimal::from(100);

		// Calculate operational cost (gas + buffers)
		let operational_cost = gas_open + gas_fill + gas_claim + gas_buffer + rate_buffer;

		// Calculate subtotal (actual costs only, excluding profit)
		let subtotal = operational_cost + base_price;

<<<<<<< HEAD
		// Calculate commission (based on costs, not including profit)
		let commission_bps = Decimal::new(pricing.commission_bps as i64, 0);
		let commission = if commission_bps > Decimal::ZERO {
			(subtotal * commission_bps) / Decimal::from(10000)
		} else {
			Decimal::ZERO
		};

		// Calculate total (actual costs only, excluding profit requirement)
		let total = subtotal + commission;
=======
		// Calculate total (actual costs only, excluding profit requirement)
		let total = subtotal;
>>>>>>> 5a1aa068

		Ok(CostBreakdown {
			gas_open,
			gas_fill,
			gas_claim,
			gas_buffer,
			rate_buffer,
			base_price,
			min_profit,
<<<<<<< HEAD
			commission,
=======
>>>>>>> 5a1aa068
			operational_cost,
			subtotal,
			total,
			market_input_value: total_input_value_usd,
			market_output_value: total_output_value_usd,
			currency: "USD".to_string(),
		})
	}

	/// Estimate cost for an Order using its OrderParsable implementation
	pub async fn estimate_cost_for_order(
		&self,
		order: &Order,
		config: &Config,
	) -> Result<CostBreakdown, CostProfitError> {
		// Parse the order data based on its standard
		let order_parsed = order.parse_order_data().map_err(|e| APIError::BadRequest {
			error_type: ApiErrorType::InvalidRequest,
			message: format!("Failed to parse order data: {}", e),
			details: None,
		})?;

		// Extract chain parameters
		let origin_chain_id = order_parsed.origin_chain_id();
		let dest_chain_ids = order_parsed.destination_chain_ids();

		let dest_chain_id =
			dest_chain_ids
				.first()
				.copied()
				.ok_or_else(|| APIError::BadRequest {
					error_type: ApiErrorType::MissingChainId,
					message: "No destination chain ID found".to_string(),
					details: None,
				})?;

		// Extract flow key (lock_type) for gas config lookup
		let flow_key = order_parsed.parse_lock_type();

		// Estimate gas units
		let gas_units = self
			.estimate_gas_units(order, &flow_key, config, origin_chain_id, dest_chain_id)
			.await?;

		// Get inputs and outputs
		let available_inputs = order_parsed.parse_available_inputs();
		let requested_outputs = order_parsed.parse_requested_outputs();

		// Use the unified cost calculation method
		let cost_breakdown = self
			.calculate_total_cost(
				&available_inputs,
				&requested_outputs,
				config,
				origin_chain_id,
				dest_chain_id,
				&gas_units,
			)
			.await?;

		// Convert to API format
		Ok(cost_breakdown)
	}

	/// Validates that an order meets the minimum profitability threshold.
	///
	/// This method checks if an order (whether from our quote system or submitted directly)
	/// provides sufficient profit margin. It recalculates costs and compares actual profit
	/// against the minimum requirement.
	pub async fn validate_profitability(
		&self,
		order: &Order,
		cost_breakdown: &CostBreakdown,
		min_profitability_pct: Decimal,
	) -> Result<Decimal, APIError> {
		// Parse the order to get actual inputs/outputs
		let parsed_order = order
			.parse_order_data()
			.map_err(|e| APIError::InternalServerError {
				error_type: ApiErrorType::InternalError,
				message: format!("Failed to parse order data: {}", e),
<<<<<<< HEAD
			})?;

		let available_inputs = parsed_order.parse_available_inputs();
		let requested_outputs = parsed_order.parse_requested_outputs();

		// Calculate total input and output values in USD using helpers
		let total_input_value_usd = self
			.calculate_inputs_usd_value(&available_inputs)
			.await
			.map_err(|e| APIError::InternalServerError {
				error_type: ApiErrorType::InternalError,
				message: format!("Failed to calculate input value: {}", e),
			})?;

		let total_output_value_usd = self
			.calculate_outputs_usd_value(&requested_outputs)
			.await
			.map_err(|e| APIError::InternalServerError {
				error_type: ApiErrorType::InternalError,
				message: format!("Failed to calculate output value: {}", e),
			})?;

		// Operational cost is already available in the breakdown
		let operational_cost_usd = cost_breakdown.operational_cost;

		// Calculate the spread between input and output
		let spread = total_input_value_usd - total_output_value_usd;

		// Actual profit is what's left after covering operational costs
		let actual_profit_usd = spread - operational_cost_usd;

		// Calculate profit margin as percentage of output value
		if total_output_value_usd.is_zero() {
			return Err(APIError::BadRequest {
				error_type: ApiErrorType::InvalidRequest,
				message: "Cannot calculate profit margin: zero output value".to_string(),
=======
			})?;

		let available_inputs = parsed_order.parse_available_inputs();
		let requested_outputs = parsed_order.parse_requested_outputs();

		// Calculate total input and output values in USD using helpers
		let total_input_value_usd = self
			.calculate_inputs_usd_value(&available_inputs)
			.await
			.map_err(|e| APIError::InternalServerError {
				error_type: ApiErrorType::InternalError,
				message: format!("Failed to calculate input value: {}", e),
			})?;

		let total_output_value_usd = self
			.calculate_outputs_usd_value(&requested_outputs)
			.await
			.map_err(|e| APIError::InternalServerError {
				error_type: ApiErrorType::InternalError,
				message: format!("Failed to calculate output value: {}", e),
			})?;

		// Operational cost is already available in the breakdown
		let operational_cost_usd = cost_breakdown.operational_cost;

		// Calculate the spread between input and output
		let spread = total_input_value_usd - total_output_value_usd;

		// Actual profit is what's left after covering operational costs
		let actual_profit_usd = spread - operational_cost_usd;

		// Calculate profit margin as percentage of transaction value (max of input/output)
		// This must match the calculation used during quote generation
		let transaction_value =
			total_input_value_usd.max(total_output_value_usd) - operational_cost_usd;
		if transaction_value.is_zero() {
			return Err(APIError::BadRequest {
				error_type: ApiErrorType::InvalidRequest,
				message: "Cannot calculate profit margin: zero transaction value".to_string(),
>>>>>>> 5a1aa068
				details: None,
			});
		}

<<<<<<< HEAD
		let actual_profit_margin =
			(actual_profit_usd / total_output_value_usd) * Decimal::from(100);

		// Calculate what the values would be at different stages
		// Note: We're working backwards from the final quoted values
		// Use the actual profit from the spread, not the recalculated min_profit
		let display_profit = actual_profit_usd;
		let total_adjustments = cost_breakdown.total + display_profit;
=======
		let actual_profit_margin = (actual_profit_usd / transaction_value) * Decimal::from(100);

		// Calculate what the values would be at different stages
		// Note: We're working backwards from the final quoted values
		// Display the actual minimum profit requirement from cost breakdown
		let display_min_profit = cost_breakdown.min_profit;
		let display_actual_profit = actual_profit_usd;
		let total_adjustments = cost_breakdown.total + display_actual_profit;
>>>>>>> 5a1aa068

		// Always show both labels for clarity
		// One of them will apply depending on whether it's ExactInput or ExactOutput
		let input_note = " (includes all additions)";
		let output_note = " (includes all deductions)";
		let adjustment_label = "Total Adjustments";

		// Log comprehensive cost, value and profitability analysis
		tracing::info!(
			"\n\
			╭─ Transaction Values (Order):\n\
			│  ├─ Input Amount:       $ {:>7.2}{}\n\
			│  ├─ Output Amount:      $ {:>7.2}{}\n\
			│  ├─ {}:  $ {:>7.2} (costs: ${:.2} + profit: ${:.2})\n\
			│  ├─ Spread:             $ {:>7.2} {}\n\
			│  └─ Exchange Rate:      • {:>7.2} (out/in)\n\
			├─ Cost Breakdown:\n\
			│  ├─ Gas Costs:\n\
			│  │  ├─ Open:            $ {:>7.2}\n\
			│  │  ├─ Fill:            $ {:>7.2}\n\
			│  │  ├─ Claim:           $ {:>7.2}\n\
			│  │  └─ Buffer:          $ {:>7.2} ({}%)\n\
			│  ├─ Market Adjustments:\n\
			│  │  ├─ Rate Buffer:     $ {:>7.2}\n\
			│  │  └─ Base Price:      $ {:>7.2} {}\n\
<<<<<<< HEAD
			│  ├─ Profit Components:\n\
			│  │  ├─ Min Profit:      $ {:>7.2} ({}%)\n\
			│  │  └─ Commission:      $ {:>7.2} {}\n\
=======
			│  ├─ Profit:\n\
			│  │  ├─ Target:          $ {:>7.2} ({}%)\n\
			│  │  └─ Actual:          $ {:>7.2}\n\
>>>>>>> 5a1aa068
			│  └─ Total Cost:         $ {:>7.2}\n\
			├─ Profitability:\n\
			│  ├─ Input Value:        $ {:>7.2}\n\
			│  ├─ Output Value:      -$ {:>7.2}\n\
			│  ├─ Operational Cost:  -$ {:>7.2}\n\
			│  ├─ Net Profit:         $ {:>7.2}\n\
			│  ├─ Profit Margin:      % {:>7.2}\n\
			│  ├─ Min Required:       % {:>7.2}\n\
			│  └─ Status:              {}\n\
			╰─ Decision: {}",
			// Transaction values
			total_input_value_usd,
			input_note,
			total_output_value_usd,
			output_note,
			adjustment_label,
			total_adjustments,
			cost_breakdown.total,
<<<<<<< HEAD
			display_profit,
=======
			display_actual_profit,
>>>>>>> 5a1aa068
			(total_input_value_usd - total_output_value_usd).abs(),
			if total_input_value_usd >= total_output_value_usd {
				"(favorable)"
			} else {
				"(unfavorable)"
			},
			if !total_input_value_usd.is_zero() {
				(total_output_value_usd / total_input_value_usd).round_dp(4)
			} else {
				Decimal::ZERO
			},
			// Cost breakdown
			cost_breakdown.gas_open,
			cost_breakdown.gas_fill,
			cost_breakdown.gas_claim,
			cost_breakdown.gas_buffer,
			if cost_breakdown.gas_open + cost_breakdown.gas_fill + cost_breakdown.gas_claim
				> Decimal::ZERO
			{
				((cost_breakdown.gas_buffer
					/ (cost_breakdown.gas_open
						+ cost_breakdown.gas_fill
						+ cost_breakdown.gas_claim))
					* Decimal::from(100))
				.round_dp(1)
			} else {
				Decimal::ZERO
			},
			cost_breakdown.rate_buffer,
			cost_breakdown.base_price,
			if cost_breakdown.base_price > Decimal::ZERO {
				"(negative spread)"
			} else {
				""
			},
<<<<<<< HEAD
			display_profit,
			min_profitability_pct,
			cost_breakdown.commission,
			if cost_breakdown.commission > Decimal::ZERO {
				format!(
					"({}%)",
					((cost_breakdown.commission / cost_breakdown.subtotal) * Decimal::from(100))
						.round_dp(1)
				)
			} else {
				String::new()
			},
=======
			display_min_profit,
			min_profitability_pct,
			display_actual_profit,
>>>>>>> 5a1aa068
			cost_breakdown.total,
			// Profitability calculation
			total_input_value_usd,
			total_output_value_usd,
			operational_cost_usd,
			actual_profit_usd,
			actual_profit_margin,
			min_profitability_pct,
			if actual_profit_margin >= min_profitability_pct {
				"✓ PASSED"
			} else {
				"✗ FAILED"
			},
			if actual_profit_margin >= min_profitability_pct {
				format!(
					"Order accepted with {:.2}% profit margin",
					actual_profit_margin
				)
			} else {
				format!(
					"Order rejected - insufficient margin ({:.2}% < {:.2}%)",
					actual_profit_margin, min_profitability_pct
				)
			}
		);

		// Check if actual profit meets minimum requirement
		if actual_profit_margin < min_profitability_pct {
			let error_msg = format!(
				"Insufficient profit margin: {:.2}% < required {:.2}%",
				actual_profit_margin, min_profitability_pct
			);
			return Err(APIError::UnprocessableEntity {
				error_type: ApiErrorType::InsufficientProfitability,
				message: error_msg,
				details: Some(serde_json::json!({
					"input_value": format!("${:.2}", total_input_value_usd),
					"output_value": format!("${:.2}", total_output_value_usd),
					"operational_cost": format!("${:.2}", operational_cost_usd),
					"actual_profit": format!("${:.2}", actual_profit_usd),
					"actual_margin": format!("{:.2}%", actual_profit_margin),
					"required_margin": format!("{:.2}%", min_profitability_pct),
				})),
			});
		}

		Ok(actual_profit_margin)
	}

	/// Validates cost estimation and profitability for an already-validated order from API requests.
	///
	/// This method combines cost estimation and profitability validation specifically for API-originated orders,
	/// returning APIError types that can be properly handled by the HTTP layer.
	/// For internally discovered intents, use the individual methods or IntentHandler directly.
	pub async fn validate_order_profitability_for_api(
		&self,
		order: &Order,
		config: &Config,
	) -> Result<(), APIError> {
		use solver_types::truncate_id;

		// Calculate cost estimation
		let cost_estimate =
			self.estimate_cost_for_order(order, config)
				.await
				.map_err(|e| match e {
					CostProfitError::Api(api_error) => api_error,
					other => APIError::InternalServerError {
						error_type: ApiErrorType::InternalError,
						message: format!("Cost estimation failed: {}", other),
					},
				})?;

		// Validate profitability
		let actual_profit_margin = self
			.validate_profitability(order, &cost_estimate, config.solver.min_profitability_pct)
			.await?;

		tracing::info!(
			order_id = %truncate_id(&order.id),
			margin = %actual_profit_margin,
			cost = %cost_estimate.total,
			"Order profitability validation successful for API request"
		);

		Ok(())
	}

	/// Estimate gas units with optional live estimation
	async fn estimate_gas_units(
		&self,
		order: &Order,
		flow_key: &Option<String>,
		config: &Config,
		origin_chain_id: u64,
		dest_chain_id: u64,
	) -> Result<GasUnits, CostProfitError> {
		// TODO: For now, we'll use a simple check for live gas estimation and pass it as a parameter
		// in the future we should use the config.gas.enable_live_gas_estimate
		let enable_live_gas_estimate = false;

		// Get base units from config
		let (open_units, mut fill_units, mut claim_units) =
			estimate_gas_units_from_config(flow_key, config, 0, 0, 0);

		// Live estimation if enabled
		if enable_live_gas_estimate {
			// Estimate fill gas
			tracing::info!("Estimating fill gas on destination chain");
			if let Ok(fill_tx) = self.build_fill_tx_for_estimation(order).await {
				match self
					.delivery_service
					.estimate_gas(dest_chain_id, fill_tx.clone())
					.await
				{
					Ok(units) => {
						tracing::info!("Fill gas units: {}", units);
						fill_units = units;
					},
					Err(e) => {
						tracing::warn!(
							error = %e,
							chain = dest_chain_id,
							to = %fill_tx.to.as_ref().map(|a| a.to_string()).unwrap_or_else(|| "<none>".into()),
							"estimate_gas(fill) failed; using heuristic"
						);
					},
				}
			}

			// Estimate claim gas
			if let Ok(claim_tx) = self.build_claim_tx_for_estimation(order).await {
				tracing::debug!(
					"finalise tx bytes_len={} to={}",
					claim_tx.data.len(),
					claim_tx
						.to
						.as_ref()
						.map(|a| a.to_string())
						.unwrap_or_else(|| "<none>".into())
				);
				match self
					.delivery_service
					.estimate_gas(origin_chain_id, claim_tx.clone())
					.await
				{
					Ok(units) => {
						tracing::debug!("Claim gas units: {}", units);
						claim_units = units;
					},
					Err(e) => {
						tracing::warn!(
							error = %e,
							chain = origin_chain_id,
							to = %claim_tx.to.as_ref().map(|a| a.to_string()).unwrap_or_else(|| "<none>".into()),
							"estimate_gas(finalise) failed; using heuristic"
						);
					},
				}
			}
		}

		Ok(GasUnits {
			open_units,
			fill_units,
			claim_units,
		})
	}

	/// Build fill transaction for gas estimation
	async fn build_fill_tx_for_estimation(&self, order: &Order) -> Result<Transaction, APIError> {
		// Create execution params for estimation
		let params = ExecutionParams {
			gas_price: U256::from(DEFAULT_GAS_PRICE_WEI),
			priority_fee: None,
		};

		// Parse the order to get the destination chain ID
		let order_parsed = order.parse_order_data().map_err(|e| APIError::BadRequest {
			error_type: ApiErrorType::InvalidRequest,
			message: format!("Failed to parse order data for fill tx: {}", e),
			details: None,
		})?;
		let dest_chain_ids = order_parsed.destination_chain_ids();
		let chain_id = dest_chain_ids.first().copied().unwrap_or(1);

		Ok(Transaction {
			chain_id,
			to: None,     // Will be filled by actual implementation
			data: vec![], // Minimal data for estimation
			gas_price: Some(params.gas_price.try_into().unwrap_or(u128::MAX)),
			gas_limit: None,
			value: alloy_primitives::U256::ZERO,
			nonce: None,
			max_fee_per_gas: params
				.priority_fee
				.map(|fee| fee.try_into().unwrap_or(u128::MAX)),
			max_priority_fee_per_gas: None,
		})
	}

	/// Build claim transaction for gas estimation
	async fn build_claim_tx_for_estimation(&self, order: &Order) -> Result<Transaction, APIError> {
		// Create minimal fill proof for estimation
		let _fill_proof = FillProof {
			oracle_address: "0x0000000000000000000000000000000000000000".to_string(),
			filled_timestamp: current_timestamp(),
			block_number: 1,
			tx_hash: TransactionHash(vec![0u8; 32]),
			attestation_data: Some(vec![]),
		};

		// Parse the order to get the origin chain ID
		let order_parsed = order.parse_order_data().map_err(|e| APIError::BadRequest {
			error_type: ApiErrorType::InvalidRequest,
			message: format!("Failed to parse order data for claim tx: {}", e),
			details: None,
		})?;
		let chain_id = order_parsed.origin_chain_id();

		Ok(Transaction {
			chain_id,
			to: None,     // Will be filled by actual implementation
			data: vec![], // Minimal data for estimation
			gas_price: Some(DEFAULT_GAS_PRICE_WEI as u128),
			gas_limit: None,
			value: alloy_primitives::U256::ZERO,
			nonce: None,
			max_fee_per_gas: None,
			max_priority_fee_per_gas: None,
		})
	}

	/// Gets the gas price for a specific chain
	async fn get_chain_gas_price(&self, chain_id: u64) -> Result<U256, APIError> {
		let chain_data = self
			.delivery_service
			.get_chain_data(chain_id)
			.await
			.map_err(|e| APIError::InternalServerError {
				error_type: ApiErrorType::ServiceError,
				message: format!("Failed to get chain data: {}", e),
			})?;

		match U256::from_str_radix(&chain_data.gas_price, 10) {
			Ok(gas_price) => Ok(gas_price),
			Err(_) => Ok(U256::from(DEFAULT_GAS_PRICE_WEI)),
		}
	}

	/// Converts a raw token amount to USD, handling decimals normalization.
	async fn convert_raw_token_to_usd(
		raw_amount: &U256,
		token_symbol: &str,
		token_decimals: u8,
		pricing_service: &PricingService,
	) -> Result<Decimal, Box<dyn std::error::Error>> {
		// Handle potential overflow for large decimals
		if token_decimals > 28 {
			return Err(format!(
				"Token decimals {} exceeds maximum supported precision",
				token_decimals
			)
			.into());
		}

		// Convert U256 to Decimal
		let raw_amount_str = raw_amount.to_string();
		let raw_amount_decimal = Decimal::from_str(&raw_amount_str)
			.map_err(|e| format!("Failed to parse raw amount {}: {}", raw_amount_str, e))?;

		// Normalize amount by token decimals
		let normalized_amount = match token_decimals {
			0 => raw_amount_decimal,
			decimals => {
				let divisor = Decimal::new(10_i64.pow(decimals as u32), 0);
				raw_amount_decimal / divisor
			},
		};

		// Convert to USD
		let usd_amount_str = pricing_service
			.convert_asset(token_symbol, "USD", &normalized_amount.to_string())
			.await
			.map_err(|e| format!("Failed to convert {} to USD: {}", token_symbol, e))?;

		Decimal::from_str(&usd_amount_str)
			.map_err(|e| format!("Failed to parse USD amount {}: {}", usd_amount_str, e).into())
	}

	/// Helper to calculate total USD value for a list of inputs
	async fn calculate_inputs_usd_value(
		&self,
		inputs: &[OrderInput],
	) -> Result<Decimal, CostProfitError> {
		let mut total_usd = Decimal::ZERO;

		for input in inputs {
			let chain_id = input.asset.ethereum_chain_id().map_err(|e| {
				CostProfitError::Calculation(format!("Failed to get chain ID: {}", e))
			})?;
			let ethereum_addr = input.asset.ethereum_address().map_err(|e| {
				CostProfitError::Calculation(format!("Failed to get address: {}", e))
			})?;
			let token_address = Address(ethereum_addr.0.to_vec());

			let token_info = self
				.token_manager
				.get_token_info(chain_id, &token_address)?;

			let usd_amount = Self::convert_raw_token_to_usd(
				&input.amount,
				&token_info.symbol,
				token_info.decimals,
				&self.pricing_service,
			)
			.await
			.map_err(|e| CostProfitError::Calculation(e.to_string()))?;

			total_usd += usd_amount;
		}

		Ok(total_usd)
	}

	/// Helper to calculate total USD value for a list of outputs
	async fn calculate_outputs_usd_value(
		&self,
		outputs: &[OrderOutput],
	) -> Result<Decimal, CostProfitError> {
		let mut total_usd = Decimal::ZERO;

		for output in outputs {
			let chain_id = output.asset.ethereum_chain_id().map_err(|e| {
				CostProfitError::Calculation(format!("Failed to get chain ID: {}", e))
			})?;
			let ethereum_addr = output.asset.ethereum_address().map_err(|e| {
				CostProfitError::Calculation(format!("Failed to get address: {}", e))
			})?;
			let token_address = Address(ethereum_addr.0.to_vec());

			let token_info = self
				.token_manager
				.get_token_info(chain_id, &token_address)?;

			let usd_amount = Self::convert_raw_token_to_usd(
				&output.amount,
				&token_info.symbol,
				token_info.decimals,
				&self.pricing_service,
			)
			.await
			.map_err(|e| CostProfitError::Calculation(e.to_string()))?;

			total_usd += usd_amount;
		}

		Ok(total_usd)
	}

	/// Converts a USD amount to token amount in smallest unit
	async fn convert_usd_to_token_amount(
		&self,
		usd_amount: Decimal,
		asset: &solver_types::InteropAddress,
	) -> Result<U256, CostProfitError> {
		// Get token info
		let chain_id = asset
			.ethereum_chain_id()
			.map_err(|e| CostProfitError::Calculation(format!("Failed to get chain ID: {}", e)))?;
		let ethereum_addr = asset.ethereum_address().map_err(|e| {
			CostProfitError::Calculation(format!("Failed to get ethereum address: {}", e))
		})?;
		let token_address = Address(ethereum_addr.0.to_vec());

		let token_info = self
			.token_manager
			.get_token_info(chain_id, &token_address)?;

		// Convert USD to token amount (normalized)
		let token_amount_str = self
			.pricing_service
			.convert_asset("USD", &token_info.symbol, &usd_amount.to_string())
			.await
			.map_err(|e| {
				CostProfitError::Calculation(format!(
					"Failed to convert USD to {}: {}",
					token_info.symbol, e
				))
			})?;

		let token_amount_decimal = Decimal::from_str(&token_amount_str).map_err(|e| {
			CostProfitError::Calculation(format!("Failed to parse token amount: {}", e))
		})?;

		// Convert to smallest unit (apply decimals)
		let multiplier = U256::from(10u64).pow(U256::from(token_info.decimals));

		// Convert decimal to U256 (handle fractional part properly)
		let whole_part = token_amount_decimal.trunc();
		let fractional_part = token_amount_decimal - whole_part;

		// Convert whole part to U256
		let whole_u256 = U256::from_str(&whole_part.to_string()).map_err(|e| {
			CostProfitError::Calculation(format!("Failed to convert to U256: {}", e))
		})?;

		// Calculate fractional part in smallest units
		let fractional_multiplier = Decimal::new(10_i64.pow(token_info.decimals as u32), 0);
		let fractional_in_smallest = (fractional_part * fractional_multiplier).trunc();
		let fractional_u256 =
			U256::from_str(&fractional_in_smallest.to_string()).unwrap_or(U256::ZERO);

		// Combine whole and fractional parts
		let result = whole_u256 * multiplier + fractional_u256;

		Ok(result)
	}
}

/// Estimates gas units using configuration flows with fallback estimates.
pub fn estimate_gas_units_from_config(
	flow_key: &Option<String>,
	config: &Config,
	fallback_open: u64,
	fallback_fill: u64,
	fallback_claim: u64,
) -> (u64, u64, u64) {
	if let Some(gcfg) = config.gas.as_ref() {
		tracing::debug!(
			"Available gas flows: {:?}",
			gcfg.flows.keys().collect::<Vec<_>>()
		);
	}

	// Try to get configured values for the detected flow
	if let (Some(flow), Some(gcfg)) = (flow_key.as_deref(), config.gas.as_ref()) {
		if let Some(units) = gcfg.flows.get(flow) {
			let open = units.open.unwrap_or(fallback_open);
			let fill = units.fill.unwrap_or(fallback_fill);
			let claim = units.claim.unwrap_or(fallback_claim);
			return (open, fill, claim);
		} else {
			tracing::warn!("Flow '{}' not found in gas config flows", flow);
		}
	}

	tracing::warn!(
		"No gas config found for flow {:?}, using fallback estimates",
		flow_key
	);

	(fallback_open, fallback_fill, fallback_claim)
}<|MERGE_RESOLUTION|>--- conflicted
+++ resolved
@@ -458,21 +458,8 @@
 		// Calculate subtotal (actual costs only, excluding profit)
 		let subtotal = operational_cost + base_price;
 
-<<<<<<< HEAD
-		// Calculate commission (based on costs, not including profit)
-		let commission_bps = Decimal::new(pricing.commission_bps as i64, 0);
-		let commission = if commission_bps > Decimal::ZERO {
-			(subtotal * commission_bps) / Decimal::from(10000)
-		} else {
-			Decimal::ZERO
-		};
-
-		// Calculate total (actual costs only, excluding profit requirement)
-		let total = subtotal + commission;
-=======
 		// Calculate total (actual costs only, excluding profit requirement)
 		let total = subtotal;
->>>>>>> 5a1aa068
 
 		Ok(CostBreakdown {
 			gas_open,
@@ -482,10 +469,6 @@
 			rate_buffer,
 			base_price,
 			min_profit,
-<<<<<<< HEAD
-			commission,
-=======
->>>>>>> 5a1aa068
 			operational_cost,
 			subtotal,
 			total,
@@ -567,7 +550,6 @@
 			.map_err(|e| APIError::InternalServerError {
 				error_type: ApiErrorType::InternalError,
 				message: format!("Failed to parse order data: {}", e),
-<<<<<<< HEAD
 			})?;
 
 		let available_inputs = parsed_order.parse_available_inputs();
@@ -599,43 +581,6 @@
 		// Actual profit is what's left after covering operational costs
 		let actual_profit_usd = spread - operational_cost_usd;
 
-		// Calculate profit margin as percentage of output value
-		if total_output_value_usd.is_zero() {
-			return Err(APIError::BadRequest {
-				error_type: ApiErrorType::InvalidRequest,
-				message: "Cannot calculate profit margin: zero output value".to_string(),
-=======
-			})?;
-
-		let available_inputs = parsed_order.parse_available_inputs();
-		let requested_outputs = parsed_order.parse_requested_outputs();
-
-		// Calculate total input and output values in USD using helpers
-		let total_input_value_usd = self
-			.calculate_inputs_usd_value(&available_inputs)
-			.await
-			.map_err(|e| APIError::InternalServerError {
-				error_type: ApiErrorType::InternalError,
-				message: format!("Failed to calculate input value: {}", e),
-			})?;
-
-		let total_output_value_usd = self
-			.calculate_outputs_usd_value(&requested_outputs)
-			.await
-			.map_err(|e| APIError::InternalServerError {
-				error_type: ApiErrorType::InternalError,
-				message: format!("Failed to calculate output value: {}", e),
-			})?;
-
-		// Operational cost is already available in the breakdown
-		let operational_cost_usd = cost_breakdown.operational_cost;
-
-		// Calculate the spread between input and output
-		let spread = total_input_value_usd - total_output_value_usd;
-
-		// Actual profit is what's left after covering operational costs
-		let actual_profit_usd = spread - operational_cost_usd;
-
 		// Calculate profit margin as percentage of transaction value (max of input/output)
 		// This must match the calculation used during quote generation
 		let transaction_value =
@@ -644,21 +589,10 @@
 			return Err(APIError::BadRequest {
 				error_type: ApiErrorType::InvalidRequest,
 				message: "Cannot calculate profit margin: zero transaction value".to_string(),
->>>>>>> 5a1aa068
 				details: None,
 			});
 		}
 
-<<<<<<< HEAD
-		let actual_profit_margin =
-			(actual_profit_usd / total_output_value_usd) * Decimal::from(100);
-
-		// Calculate what the values would be at different stages
-		// Note: We're working backwards from the final quoted values
-		// Use the actual profit from the spread, not the recalculated min_profit
-		let display_profit = actual_profit_usd;
-		let total_adjustments = cost_breakdown.total + display_profit;
-=======
 		let actual_profit_margin = (actual_profit_usd / transaction_value) * Decimal::from(100);
 
 		// Calculate what the values would be at different stages
@@ -667,7 +601,6 @@
 		let display_min_profit = cost_breakdown.min_profit;
 		let display_actual_profit = actual_profit_usd;
 		let total_adjustments = cost_breakdown.total + display_actual_profit;
->>>>>>> 5a1aa068
 
 		// Always show both labels for clarity
 		// One of them will apply depending on whether it's ExactInput or ExactOutput
@@ -693,15 +626,9 @@
 			│  ├─ Market Adjustments:\n\
 			│  │  ├─ Rate Buffer:     $ {:>7.2}\n\
 			│  │  └─ Base Price:      $ {:>7.2} {}\n\
-<<<<<<< HEAD
-			│  ├─ Profit Components:\n\
-			│  │  ├─ Min Profit:      $ {:>7.2} ({}%)\n\
-			│  │  └─ Commission:      $ {:>7.2} {}\n\
-=======
 			│  ├─ Profit:\n\
 			│  │  ├─ Target:          $ {:>7.2} ({}%)\n\
 			│  │  └─ Actual:          $ {:>7.2}\n\
->>>>>>> 5a1aa068
 			│  └─ Total Cost:         $ {:>7.2}\n\
 			├─ Profitability:\n\
 			│  ├─ Input Value:        $ {:>7.2}\n\
@@ -720,11 +647,7 @@
 			adjustment_label,
 			total_adjustments,
 			cost_breakdown.total,
-<<<<<<< HEAD
-			display_profit,
-=======
 			display_actual_profit,
->>>>>>> 5a1aa068
 			(total_input_value_usd - total_output_value_usd).abs(),
 			if total_input_value_usd >= total_output_value_usd {
 				"(favorable)"
@@ -760,24 +683,9 @@
 			} else {
 				""
 			},
-<<<<<<< HEAD
-			display_profit,
-			min_profitability_pct,
-			cost_breakdown.commission,
-			if cost_breakdown.commission > Decimal::ZERO {
-				format!(
-					"({}%)",
-					((cost_breakdown.commission / cost_breakdown.subtotal) * Decimal::from(100))
-						.round_dp(1)
-				)
-			} else {
-				String::new()
-			},
-=======
 			display_min_profit,
 			min_profitability_pct,
 			display_actual_profit,
->>>>>>> 5a1aa068
 			cost_breakdown.total,
 			// Profitability calculation
 			total_input_value_usd,

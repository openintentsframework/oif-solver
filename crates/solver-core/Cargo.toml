[package]
name = "solver-core"
version = "0.1.0"
edition = "2021"
rust-version.workspace = true

[dependencies]
alloy-primitives = { version = "0.8", features = ["serde"] }
chrono = { version = "0.4", features = ["serde"] }
once_cell = "1.19"
serde = { version = "1.0", features = ["derive"] }
serde_json = "1.0"
solver-account = { path = "../solver-account" }
solver-config = { path = "../solver-config" }
solver-delivery = { path = "../solver-delivery" }
solver-discovery = { path = "../solver-discovery" }
solver-order = { path = "../solver-order" }
solver-pricing = { path = "../solver-pricing" }
solver-settlement = { path = "../solver-settlement" }
solver-storage = { path = "../solver-storage" }
solver-types = { path = "../solver-types" }
thiserror = "1.0"
tokio = { version = "1.0", features = ["full"] }
toml =  { workspace = true }
<<<<<<< HEAD
alloy-primitives = { version = "0.8", features = ["serde"] }
once_cell = "1.19"
chrono = { version = "0.4", features = ["serde"] }

[dev-dependencies]
mockall = "0.13"
async-trait = { workspace = true }
# Add testing feature only for tests
solver-delivery = { path = "../solver-delivery", features = ["testing"] }
solver-storage = { path = "../solver-storage", features = ["testing"] }
solver-order = { path = "../solver-order", features = ["testing"] }
solver-account = { path = "../solver-account", features = ["testing"] }
solver-settlement = { path = "../solver-settlement", features = ["testing"] }
=======
tracing = "0.1"
>>>>>>> e0e98017
<|MERGE_RESOLUTION|>--- conflicted
+++ resolved
@@ -22,10 +22,7 @@
 thiserror = "1.0"
 tokio = { version = "1.0", features = ["full"] }
 toml =  { workspace = true }
-<<<<<<< HEAD
-alloy-primitives = { version = "0.8", features = ["serde"] }
-once_cell = "1.19"
-chrono = { version = "0.4", features = ["serde"] }
+tracing = "0.1"
 
 [dev-dependencies]
 mockall = "0.13"
@@ -35,7 +32,4 @@
 solver-storage = { path = "../solver-storage", features = ["testing"] }
 solver-order = { path = "../solver-order", features = ["testing"] }
 solver-account = { path = "../solver-account", features = ["testing"] }
-solver-settlement = { path = "../solver-settlement", features = ["testing"] }
-=======
-tracing = "0.1"
->>>>>>> e0e98017
+solver-settlement = { path = "../solver-settlement", features = ["testing"] }
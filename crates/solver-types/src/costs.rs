use alloy_primitives::U256;
use rust_decimal::Decimal;
use serde::{Deserialize, Serialize};
use std::collections::HashMap;

use crate::InteropAddress;

/// Detailed breakdown of costs for order processing
#[derive(Debug, Clone, Serialize, Deserialize)]
pub struct CostBreakdown {
	// Gas components
	#[serde(with = "rust_decimal::serde::str")]
	pub gas_open: Decimal,
	#[serde(with = "rust_decimal::serde::str")]
	pub gas_fill: Decimal,
	#[serde(with = "rust_decimal::serde::str")]
	pub gas_claim: Decimal,
	#[serde(with = "rust_decimal::serde::str")]
	pub gas_buffer: Decimal,

	// Market components
	#[serde(with = "rust_decimal::serde::str")]
	pub rate_buffer: Decimal,
	#[serde(with = "rust_decimal::serde::str")]
	pub base_price: Decimal, // Covers negative spreads

	// Profit components
	#[serde(with = "rust_decimal::serde::str")]
	pub min_profit: Decimal, // Based on transaction value, not gas!
<<<<<<< HEAD
	#[serde(with = "rust_decimal::serde::str")]
	pub commission: Decimal,
=======
>>>>>>> 5a1aa068

	// Totals
	#[serde(with = "rust_decimal::serde::str")]
	pub operational_cost: Decimal, // gas + buffers
	#[serde(with = "rust_decimal::serde::str")]
<<<<<<< HEAD
	pub subtotal: Decimal, // operational + base_price + min_profit
	#[serde(with = "rust_decimal::serde::str")]
	pub total: Decimal, // subtotal + commission
=======
	pub subtotal: Decimal, // operational + base_price
	#[serde(with = "rust_decimal::serde::str")]
	pub total: Decimal,
>>>>>>> 5a1aa068

	// Market values (for logging/analysis)
	#[serde(with = "rust_decimal::serde::str")]
	pub market_input_value: Decimal,
	#[serde(with = "rust_decimal::serde::str")]
	pub market_output_value: Decimal,

	// Metadata
	pub currency: String,
}

/// Cost context for quote generation with pre-calculated costs and swap amounts
#[derive(Debug, Clone)]
pub struct CostContext {
	pub cost_breakdown: CostBreakdown,
	pub execution_costs_by_chain: HashMap<u64, Decimal>,
	pub liquidity_cost_adjustment: Decimal,
	pub protocol_fees: HashMap<String, Decimal>,
	/// Pre-calculated token amounts for costs (token address -> amount in smallest unit)
	pub cost_amounts_in_tokens: HashMap<InteropAddress, U256>,
	/// Base swap amounts before cost adjustments (token address -> amount in smallest unit)
	/// For ExactInput: contains calculated output amounts
	/// For ExactOutput: contains calculated input amounts
	pub swap_amounts: HashMap<InteropAddress, U256>,
}<|MERGE_RESOLUTION|>--- conflicted
+++ resolved
@@ -27,25 +27,14 @@
 	// Profit components
 	#[serde(with = "rust_decimal::serde::str")]
 	pub min_profit: Decimal, // Based on transaction value, not gas!
-<<<<<<< HEAD
-	#[serde(with = "rust_decimal::serde::str")]
-	pub commission: Decimal,
-=======
->>>>>>> 5a1aa068
 
 	// Totals
 	#[serde(with = "rust_decimal::serde::str")]
 	pub operational_cost: Decimal, // gas + buffers
 	#[serde(with = "rust_decimal::serde::str")]
-<<<<<<< HEAD
-	pub subtotal: Decimal, // operational + base_price + min_profit
-	#[serde(with = "rust_decimal::serde::str")]
-	pub total: Decimal, // subtotal + commission
-=======
 	pub subtotal: Decimal, // operational + base_price
 	#[serde(with = "rust_decimal::serde::str")]
 	pub total: Decimal,
->>>>>>> 5a1aa068
 
 	// Market values (for logging/analysis)
 	#[serde(with = "rust_decimal::serde::str")]

//! Common types module for the OIF solver system.
//!
//! This module defines the core data types and structures used throughout
//! the solver system. It provides a centralized location for shared types
//! to ensure consistency across all solver components.

/// Account-related types for managing solver identities and signatures.
pub mod account;
/// API types for HTTP endpoints and request/response structures.
pub mod api;
/// Authentication and authorization types.
pub mod auth;
/// Transaction delivery types for blockchain interactions.
pub mod delivery;
/// Intent discovery types for finding and processing new orders.
pub mod discovery;
/// Event types for inter-service communication.
pub mod events;
/// Network and token configuration types.
pub mod networks;
/// Oracle-related types for settlement validation and routing.
pub mod oracle;
/// Order processing types including intents, orders, and execution contexts.
pub mod order;
/// Registry trait for self-registering implementations.
pub mod registry;
/// Secure string type for handling sensitive data.
pub mod secret_string;
/// Standard-specific types for different cross-chain protocols.
pub mod standards;
/// Storage types for managing persistent data.
pub mod storage;
/// Utility functions for common type conversions.
pub mod utils;
/// Configuration validation types for ensuring type-safe configurations.
pub mod validation;

// Cost types
pub mod costs;
/// Pricing oracle types for currency conversion.
pub mod pricing;

// Re-export all types for convenient access
pub use account::*;
pub use api::*;
<<<<<<< HEAD
pub use auth::{AuthConfig, AuthScope, JwtClaims};
pub use costs::{CostComponent, CostEstimatable, CostEstimate, ProfitabilityCalculatable};
=======
pub use auth::{AuthConfig, AuthScope, JwtClaims, RefreshTokenData};
pub use costs::{CostComponent, CostEstimatable, CostEstimate};
>>>>>>> 5640d6e8
pub use delivery::*;
pub use discovery::*;
pub use events::*;
pub use networks::{NetworkConfig, NetworksConfig, TokenConfig};
pub use order::*;
pub use pricing::*;
pub use registry::ImplementationRegistry;
pub use secret_string::SecretString;
pub use standards::{
	eip7683::{Eip7683OrderData, Output as Eip7683Output},
	eip7930::{InteropAddress, InteropAddressError},
};
pub use storage::*;
pub use utils::{
	bytes32_to_address, current_timestamp, format_token_amount, normalize_bytes32_address,
	parse_address, truncate_id, wei_string_to_eth_string, with_0x_prefix, without_0x_prefix,
	DEFAULT_GAS_PRICE_WEI, MOCK_ETH_SOL_PRICE, MOCK_ETH_USD_PRICE, MOCK_SOL_USD_PRICE,
	MOCK_TOKA_USD_PRICE, MOCK_TOKB_USD_PRICE,
};
pub use validation::*;<|MERGE_RESOLUTION|>--- conflicted
+++ resolved
@@ -43,13 +43,8 @@
 // Re-export all types for convenient access
 pub use account::*;
 pub use api::*;
-<<<<<<< HEAD
-pub use auth::{AuthConfig, AuthScope, JwtClaims};
+pub use auth::{AuthConfig, AuthScope, JwtClaims, RefreshTokenData};
 pub use costs::{CostComponent, CostEstimatable, CostEstimate, ProfitabilityCalculatable};
-=======
-pub use auth::{AuthConfig, AuthScope, JwtClaims, RefreshTokenData};
-pub use costs::{CostComponent, CostEstimatable, CostEstimate};
->>>>>>> 5640d6e8
 pub use delivery::*;
 pub use discovery::*;
 pub use events::*;

--- conflicted
+++ resolved
@@ -610,58 +610,6 @@
 	fn quote_to_order_for_estimation(quote: &Quote) -> crate::Order;
 }
 
-<<<<<<< HEAD
-	fn as_order_for_estimation(&self) -> crate::Order {
-		// Create a minimal Order just for transaction generation
-		// This Order is NOT valid for execution, only for gas estimation
-
-		// Create minimal data structure with lock_type for gas config
-		let data = serde_json::json!({
-			"lock_type": &self.lock_type,
-			// Add minimal fields needed for transaction generation
-			"quote_id": &self.quote_id,
-			"estimation_only": true,
-		});
-
-		// Create ChainSettlerInfo for inputs and outputs with dummy addresses
-		let input_chains: Vec<crate::order::ChainSettlerInfo> = self
-			.input_chain_ids()
-			.into_iter()
-			.map(|chain_id| crate::order::ChainSettlerInfo {
-				chain_id,
-				settler_address: crate::Address(vec![0u8; 20]), // Dummy address for estimation
-			})
-			.collect();
-
-		let output_chains: Vec<crate::order::ChainSettlerInfo> = self
-			.output_chain_ids()
-			.into_iter()
-			.map(|chain_id| crate::order::ChainSettlerInfo {
-				chain_id,
-				settler_address: crate::Address(vec![0u8; 20]), // Dummy address for estimation
-			})
-			.collect();
-
-		crate::Order {
-			// Use a clearly marked estimation-only ID
-			id: format!("ESTIMATION_ONLY_quote_{}", self.quote_id),
-			standard: "estimation_only".to_string(), // Clearly not a real standard
-			created_at: crate::current_timestamp(),
-			updated_at: crate::current_timestamp(),
-			status: crate::OrderStatus::Created,
-			data,
-			solver_address: crate::Address(vec![0u8; 20]), // Dummy address
-			quote_id: Some(self.quote_id.clone()),
-			input_chains,
-			output_chains,
-			execution_params: None,
-			prepare_tx_hash: None,
-			fill_tx_hash: None,
-			post_fill_tx_hash: None,
-			pre_claim_tx_hash: None,
-			claim_tx_hash: None,
-			fill_proof: None,
-=======
 impl Quote {
 	/// Convert the quote to an order for gas estimation based on the standard.
 	/// This method dispatches to the appropriate standard-specific implementation.
@@ -680,7 +628,6 @@
 				standard
 			)
 			.into()),
->>>>>>> 2b7adcaa
 		}
 	}
 }

//! API types for the OIF Solver HTTP API.
//!
//! This module defines the request and response types for the OIF Solver API
//! endpoints, following the ERC-7683 Cross-Chain Intents Standard.
use crate::{
	costs::CostEstimate,
	standards::{eip7683::LockType, eip7930::InteropAddress},
};
use alloy_primitives::{Address, Bytes, U256};
use serde::de::Error;
use serde::{Deserialize, Deserializer, Serialize};
use std::fmt;

/// Order interpretation for quote requests
#[derive(Debug, Clone, Serialize, Deserialize, PartialEq)]
#[serde(rename_all = "kebab-case")]
pub enum SwapType {
	ExactInput,
	ExactOutput,
}

/// Origin submission preference
#[derive(Debug, Clone, Serialize, Deserialize)]
pub struct OriginSubmission {
	pub mode: OriginMode,
	pub schemes: Option<Vec<AuthScheme>>,
}

#[derive(Debug, Clone, Serialize, Deserialize)]
#[serde(rename_all = "kebab-case")]
pub enum OriginMode {
	User,
	Protocol,
}

#[derive(Debug, Clone, Serialize, Deserialize)]
#[serde(rename_all = "kebab-case")]
pub enum AuthScheme {
	Erc4337,
	Permit2,
	Erc20Permit,
	Eip3009,
}

/// Failure handling policy
#[derive(Debug, Clone, Serialize, Deserialize)]
#[serde(rename_all = "kebab-case")]
pub enum FailureHandlingMode {
	RefundAutomatic,
	RefundClaim,
	NeedsNewSignature,
}

/// Intent type identifier
#[derive(Debug, Clone, Serialize, Deserialize, PartialEq)]
#[serde(rename_all = "kebab-case")]
pub enum IntentType {
	OifSwap,
}

/// OIF version constants for order types
pub mod oif_versions {
	pub const V0: &str = "v0";
	pub const V1: &str = "v1"; // For future use
	pub const CURRENT: &str = V0; // Currently supported version

	// Order type constructors
	pub fn escrow_order_type(version: &str) -> String {
		format!("oif-escrow-{}", version)
	}

	pub fn resource_lock_order_type(version: &str) -> String {
		format!("oif-resource-lock-{}", version)
	}

	pub fn eip3009_order_type(version: &str) -> String {
		format!("oif-3009-{}", version)
	}

	pub fn generic_order_type(version: &str) -> String {
		format!("oif-generic-{}", version)
	}
}

/// OIF Order union type with versioning support
#[derive(Debug, Clone, Serialize, Deserialize)]
#[serde(tag = "type", rename_all = "kebab-case")]
pub enum OifOrder {
	#[serde(rename = "oif-escrow-v0")]
	OifEscrowV0 { payload: OrderPayload },
	#[serde(rename = "oif-resource-lock-v0")]
	OifResourceLockV0 { payload: OrderPayload },
	#[serde(rename = "oif-3009-v0")]
	Oif3009V0 {
		payload: OrderPayload,
		metadata: serde_json::Value,
	},
	#[serde(rename = "oif-generic-v0")]
	OifGenericV0 {
		payload: serde_json::Value, // More flexible for generic orders
	},
}

/// Standard order payload structure for most order types
#[derive(Debug, Clone, Serialize, Deserialize)]
#[serde(rename_all = "camelCase")]
pub struct OrderPayload {
	#[serde(rename = "signatureType")]
	pub signature_type: NewSignatureType,
	pub domain: serde_json::Value,
	#[serde(rename = "primaryType")]
	pub primary_type: String,
	pub message: serde_json::Value,
}

/// New signature types for OIF orders
#[derive(Debug, Clone, Serialize, Deserialize)]
#[serde(rename_all = "kebab-case")]
pub enum NewSignatureType {
	Eip712,
}

impl OifOrder {
	/// Get the order type string for this order
	pub fn order_type(&self) -> &'static str {
		match self {
			OifOrder::OifEscrowV0 { .. } => "oif-escrow-v0",
			OifOrder::OifResourceLockV0 { .. } => "oif-resource-lock-v0",
			OifOrder::Oif3009V0 { .. } => "oif-3009-v0",
			OifOrder::OifGenericV0 { .. } => "oif-generic-v0",
		}
	}

	/// Extract version from order type
	pub fn version(&self) -> &'static str {
		match self {
			OifOrder::OifEscrowV0 { .. }
			| OifOrder::OifResourceLockV0 { .. }
			| OifOrder::Oif3009V0 { .. }
			| OifOrder::OifGenericV0 { .. } => oif_versions::V0,
		}
	}

	/// Check if this order type is supported
	pub fn is_supported(&self) -> bool {
		// For now, only v0 orders are supported
		matches!(self.version(), oif_versions::V0)
	}
}

/// Reference to a lock in a locking system (updated from Lock)
#[derive(Debug, Clone, Serialize, Deserialize)]
pub struct AssetLockReference {
	pub kind: LockKind,
	#[serde(skip_serializing_if = "Option::is_none")]
	pub params: Option<serde_json::Value>,
}

impl AssetLockReference {
	/// Infer the appropriate order type based on lock kind and version
	pub fn infer_order_type(&self, version: &str) -> String {
		use oif_versions::*;
		match self.kind {
			LockKind::TheCompact => resource_lock_order_type(version),
			LockKind::Rhinestone => resource_lock_order_type(version),
		}
	}

	/// Infer order type using current version
	pub fn infer_current_order_type(&self) -> String {
		self.infer_order_type(oif_versions::CURRENT)
	}

	/// Convert to EIP-7683 LockType for protocol-level usage
	pub fn to_lock_type(&self) -> LockType {
		match self.kind {
			LockKind::TheCompact | LockKind::Rhinestone => LockType::ResourceLock,
		}
	}

	/// Check if this is a resource lock (vs escrow)
	pub fn is_resource_lock(&self) -> bool {
		matches!(self.kind, LockKind::TheCompact | LockKind::Rhinestone)
	}
}

/// Post order request that unifies both quote acceptances and direct order submissions.
/// Used as the common type for order validation and forwarding to discovery service.
#[derive(Debug, Deserialize, Serialize, Clone)]
pub struct PostOrderRequest {
	pub order: Bytes,
	pub sponsor: Address,
	pub signature: Bytes,
	#[serde(
		default = "default_lock_type",
		deserialize_with = "deserialize_lock_type_flexible"
	)]
	pub lock_type: LockType,
}

/// Default lock type for PostOrderRequest
fn default_lock_type() -> LockType {
	LockType::Permit2Escrow
}

/// Flexible deserializer for LockType that accepts numbers, strings, or enum names.
fn deserialize_lock_type_flexible<'de, D>(deserializer: D) -> Result<LockType, D::Error>
where
	D: Deserializer<'de>,
{
	use serde::de::Visitor;

	struct LockTypeVisitor;

	impl Visitor<'_> for LockTypeVisitor {
		type Value = LockType;

		fn expecting(&self, formatter: &mut fmt::Formatter) -> fmt::Result {
			formatter.write_str("a number, string, or null for LockType")
		}

		fn visit_u64<E>(self, value: u64) -> Result<LockType, E>
		where
			E: Error,
		{
			if value <= 255 {
				LockType::from_u8(value as u8)
					.ok_or_else(|| Error::custom("Invalid LockType value"))
			} else {
				Err(Error::custom("LockType value out of range"))
			}
		}

		fn visit_str<E>(self, value: &str) -> Result<LockType, E>
		where
			E: Error,
		{
			if let Ok(num) = value.parse::<u8>() {
				LockType::from_u8(num).ok_or_else(|| Error::custom("Invalid LockType value"))
			} else {
				// Try parsing as enum variant name
				match value {
					"permit2_escrow" | "Permit2Escrow" => Ok(LockType::Permit2Escrow),
<<<<<<< HEAD
					"eip3009_escrow" | "Eip3009Escrow" => Ok(LockType::Eip3009Escrow),
					"resource_lock" | "ResourceLock" => Ok(LockType::ResourceLock),
=======
					"eip3009_escrow" | "Eip3009Escrow" => Ok(LockType::Eip3009Escrow), // Accept both variants for compatibility
					"compact_resource_lock" | "ResourceLock" => Ok(LockType::ResourceLock),
>>>>>>> 464042cb
					_ => Err(Error::custom("Invalid LockType string")),
				}
			}
		}

		fn visit_none<E>(self) -> Result<LockType, E>
		where
			E: Error,
		{
			Ok(default_lock_type())
		}
	}

	deserializer.deserialize_any(LockTypeVisitor)
}

/// API error types as an enum for compile-time safety.
#[derive(Debug, Clone, Copy, PartialEq, Eq, Serialize, Deserialize)]
#[serde(rename_all = "SCREAMING_SNAKE_CASE")]
pub enum ApiErrorType {
	// Order validation errors
	MissingOrderBytes,
	InvalidHexEncoding,
	OrderValidationFailed,

	// Quote errors
	QuoteNotFound,
	QuoteProcessingFailed,
	QuoteConversionFailed,
	MissingSignature,
	InvalidRequest,
	UnsupportedAsset,
	UnsupportedSettlement,
	InsufficientLiquidity,
	SolverCapacityExceeded,

	// Order retrieval errors
	OrderNotFound,
	InvalidOrderId,

	// Discovery service errors
	DiscoveryServiceNotConfigured,
	DiscoveryServiceUnavailable,
	DiscoveryServiceError,

	// Solver address errors
	SolverAddressError,

	// Cost estimation errors
	NoOutputs,
	MissingChainId,
	GasEstimationFailed,
	CostCalculationFailed,
	InsufficientProfitability,

	// Transaction generation errors
	SerializationFailed,
	FillTxGenerationFailed,
	ClaimTxGenerationFailed,

	// Generic errors for extensibility
	ValidationError,
	ProcessingError,
	ServiceError,
	InternalError,
	Unknown,
}

impl fmt::Display for ApiErrorType {
	fn fmt(&self, f: &mut fmt::Formatter<'_>) -> fmt::Result {
		// Use serde to get the SCREAMING_SNAKE_CASE representation
		let json_str = serde_json::to_string(self).map_err(|_| fmt::Error)?;
		// Remove quotes from JSON string
		write!(f, "{}", json_str.trim_matches('"'))
	}
}

/// Asset amount representation using ERC-7930 interoperable address format.
#[derive(Debug, Clone, Serialize, Deserialize)]
pub struct AssetAmount {
	/// Asset address in ERC-7930 interoperable format
	pub asset: String,
	/// Amount as a big integer
	#[serde(with = "u256_serde")]
	pub amount: U256,
}

// TODO: Remove this alias and update all code to use AssetLockReference directly
pub type Lock = AssetLockReference;

/// Supported lock mechanisms
#[derive(Debug, Clone, Serialize, Deserialize)]
#[serde(rename_all = "kebab-case")]
pub enum LockKind {
	#[serde(alias = "TheCompact", alias = "the_compact")]
	TheCompact,
<<<<<<< HEAD
	Rhinestone,
=======
	#[serde(alias = "Permit2", alias = "permit2")]
	Permit2,
	#[serde(alias = "EIP3009", alias = "eip3009", alias = "Eip3009")]
	Eip3009,
>>>>>>> 464042cb
}

// TODO: Remove these aliases entirely and update all code to use OrderInput/OrderOutput directly
// These are temporary aliases for migration purposes
pub type AvailableInput = OrderInput;
pub type RequestedOutput = OrderOutput;

/// Quote input from a user (amounts optional for quote requests)
#[derive(Debug, Clone, Serialize, Deserialize)]
pub struct QuoteInput {
	/// User address in EIP-7930 Address format
	pub user: String,
	/// Asset address in EIP-7930 Address format
	pub asset: String,
	/// Optional Amount as string - depends on SwapType
	#[serde(skip_serializing_if = "Option::is_none")]
	pub amount: Option<String>,
	/// Lock information if asset is already locked
	#[serde(skip_serializing_if = "Option::is_none")]
	pub lock: Option<AssetLockReference>,
}

/// Quote output for a receiver (amounts optional for quote requests)
#[derive(Debug, Clone, Serialize, Deserialize)]
pub struct QuoteOutput {
	/// Receiver address in EIP-7930 Address format
	pub receiver: String,
	/// Asset address in EIP-7930 Address format
	pub asset: String,
	/// Optional Amount as string - depends on SwapType
	#[serde(skip_serializing_if = "Option::is_none")]
	pub amount: Option<String>,
	/// Optional calldata for the output
	#[serde(skip_serializing_if = "Option::is_none")]
	pub calldata: Option<String>,
}

/// Order input for actual intent/order submission (amounts always required)
#[derive(Debug, Clone, Serialize, Deserialize)]
pub struct OrderInput {
	/// User address in EIP-7930 Address format
	pub user: InteropAddress,
	/// Asset address in EIP-7930 Address format
	pub asset: InteropAddress,
	/// Required Amount as U256
	#[serde(with = "u256_serde")]
	pub amount: U256,
	/// Lock information if asset is already locked
	#[serde(skip_serializing_if = "Option::is_none")]
	pub lock: Option<AssetLockReference>,
}

/// Order output for actual intent/order submission (amounts always required)
#[derive(Debug, Clone, Serialize, Deserialize)]
pub struct OrderOutput {
	/// Receiver address in EIP-7930 Address format
	pub receiver: InteropAddress,
	/// Asset address in EIP-7930 Address format
	pub asset: InteropAddress,
	/// Required Amount as U256
	#[serde(with = "u256_serde")]
	pub amount: U256,
	/// Optional calldata for the output
	#[serde(skip_serializing_if = "Option::is_none")]
	pub calldata: Option<String>,
}

impl QuoteInput {
	/// Convert string address to InteropAddress for internal use
	pub fn user_as_interop_address(&self) -> Result<InteropAddress, String> {
		InteropAddress::from_hex(&self.user).map_err(|e| e.to_string())
	}

	pub fn asset_as_interop_address(&self) -> Result<InteropAddress, String> {
		InteropAddress::from_hex(&self.asset).map_err(|e| e.to_string())
	}

	/// Convert optional string amount to U256 for internal use
	pub fn amount_as_u256(&self) -> Result<Option<U256>, String> {
		match &self.amount {
			Some(amt_str) => Ok(Some(
				U256::from_str_radix(amt_str, 10).map_err(|e| e.to_string())?,
			)),
			None => Ok(None),
		}
	}

	/// Infer order type from lock, defaulting to escrow if no lock specified
	pub fn infer_order_type(&self, version: &str) -> String {
		match &self.lock {
			Some(lock) => lock.infer_order_type(version),
			None => oif_versions::escrow_order_type(version), // Default to escrow
		}
	}

	/// Infer order type using current version
	pub fn infer_current_order_type(&self) -> String {
		self.infer_order_type(oif_versions::CURRENT)
	}
}

impl QuoteOutput {
	pub fn receiver_as_interop_address(&self) -> Result<InteropAddress, String> {
		InteropAddress::from_hex(&self.receiver).map_err(|e| e.to_string())
	}

	pub fn asset_as_interop_address(&self) -> Result<InteropAddress, String> {
		InteropAddress::from_hex(&self.asset).map_err(|e| e.to_string())
	}

	pub fn amount_as_u256(&self) -> Result<Option<U256>, String> {
		match &self.amount {
			Some(amt_str) => Ok(Some(
				U256::from_str_radix(amt_str, 10).map_err(|e| e.to_string())?,
			)),
			None => Ok(None),
		}
	}
}

/// Conversion from OrderInput to QuoteInput
impl From<OrderInput> for QuoteInput {
	fn from(order_input: OrderInput) -> Self {
		QuoteInput {
			user: order_input.user.to_string(),
			asset: order_input.asset.to_string(),
			amount: Some(order_input.amount.to_string()), // OrderInput has required amount, QuoteInput has optional
			lock: order_input.lock,
		}
	}
}

/// Conversion from OrderOutput to QuoteOutput
impl From<OrderOutput> for QuoteOutput {
	fn from(order_output: OrderOutput) -> Self {
		QuoteOutput {
			receiver: order_output.receiver.to_string(),
			asset: order_output.asset.to_string(),
			amount: Some(order_output.amount.to_string()), // OrderOutput has required amount, QuoteOutput has optional
			calldata: order_output.calldata,
		}
	}
}

/// Intent request structure
#[derive(Debug, Clone, Serialize, Deserialize)]
#[serde(rename_all = "camelCase")]
pub struct IntentRequest {
	#[serde(rename = "intentType")]
	pub intent_type: IntentType,
	pub inputs: Vec<QuoteInput>,
	pub outputs: Vec<QuoteOutput>,
	#[serde(skip_serializing_if = "Option::is_none")]
	pub swap_type: Option<SwapType>,
	#[serde(rename = "minValidUntil", skip_serializing_if = "Option::is_none")]
	pub min_valid_until: Option<u64>,
	#[serde(skip_serializing_if = "Option::is_none")]
	pub preference: Option<QuotePreference>,
	#[serde(rename = "originSubmission", skip_serializing_if = "Option::is_none")]
	pub origin_submission: Option<OriginSubmission>,
	#[serde(rename = "failureHandling", skip_serializing_if = "Option::is_none")]
	pub failure_handling: Option<Vec<FailureHandlingMode>>,
	#[serde(rename = "partialFill", skip_serializing_if = "Option::is_none")]
	pub partial_fill: Option<bool>,
	#[serde(skip_serializing_if = "Option::is_none")]
	pub metadata: Option<serde_json::Value>,
}

/// Request for getting price quotes - new OIF spec structure
#[derive(Debug, Clone, Serialize, Deserialize)]
pub struct GetQuoteRequest {
	/// User address in EIP-7930 Address format
	pub user: String,
	/// Intent request structure
	pub intent: IntentRequest,
	/// Supported order types
	#[serde(rename = "supportedTypes")]
	pub supported_types: Vec<String>,
}

/// Legacy V1 structure for backward compatibility during migration
#[derive(Debug, Clone, Serialize, Deserialize)]
pub struct GetQuoteRequestV1 {
	/// User making the request in ERC-7930 interoperable format
	pub user: InteropAddress,
	/// Available inputs (order significant if preference is 'input-priority')
	#[serde(rename = "availableInputs")]
	pub available_inputs: Vec<AvailableInput>,
	/// Requested outputs
	#[serde(rename = "requestedOutputs")]
	pub requested_outputs: Vec<RequestedOutput>,
	/// Minimum quote validity duration in seconds
	#[serde(rename = "minValidUntil")]
	pub min_valid_until: Option<u64>,
	/// User preference for optimization
	pub preference: Option<QuotePreference>,
}

/// Quote optimization preferences following UII standard
#[derive(Debug, Clone, Serialize, Deserialize, PartialEq)]
#[serde(rename_all = "kebab-case")]
pub enum QuotePreference {
	Price,
	Speed,
	InputPriority,
	TrustMinimization,
}

/// EIP-712 compliant order structure
#[derive(Debug, Clone, Serialize, Deserialize)]
pub struct QuoteOrder {
	/// Signature type (eip-712 or eip-3009)
	#[serde(rename = "signatureType")]
	pub signature_type: SignatureType,
	/// ERC-7930 interoperable address of the domain (or domain object for structured domains)
	pub domain: serde_json::Value,
	/// Primary type for EIP-712 signing
	#[serde(rename = "primaryType")]
	pub primary_type: String,
	/// Message object to be signed and submitted
	pub message: serde_json::Value,
}

/// Supported signature types
#[derive(Debug, Clone, Serialize, Deserialize, PartialEq)]
#[serde(rename_all = "kebab-case")]
pub enum SignatureType {
	Eip712,
	Eip3009,
}

/// Quote details matching the request structure
#[derive(Debug, Clone, Serialize, Deserialize)]
pub struct QuoteDetails {
	/// Requested outputs for this quote
	#[serde(rename = "requestedOutputs")]
	pub requested_outputs: Vec<RequestedOutput>,
	/// Available inputs for this quote
	#[serde(rename = "availableInputs")]
	pub available_inputs: Vec<AvailableInput>,
}

/// A quote option following UII standard
#[derive(Debug, Clone, Serialize, Deserialize)]
pub struct Quote {
	/// Array of EIP-712 compliant orders
	pub orders: Vec<QuoteOrder>,
	/// Quote details matching request structure
	pub details: QuoteDetails,
	/// Quote validity timestamp
	#[serde(rename = "validUntil")]
	pub valid_until: Option<u64>,
	/// Estimated time to completion in seconds
	pub eta: Option<u64>,
	/// Unique quote identifier
	#[serde(rename = "quoteId")]
	pub quote_id: String,
	/// Provider identifier
	pub provider: String, // not used by the solver, only relevant for the aggregator
	/// Cost breakdown
	#[serde(skip_serializing_if = "Option::is_none")]
	pub cost: Option<CostEstimate>,
	// Using LockType
	pub lock_type: String,
}

/// Implementation to convert Quote with signature and standard to PostOrderRequest
#[cfg(feature = "oif-interfaces")]
impl TryFrom<(&Quote, &str, &str)> for PostOrderRequest {
	type Error = Box<dyn std::error::Error>;

	fn try_from((quote, signature, standard): (&Quote, &str, &str)) -> Result<Self, Self::Error> {
		match standard {
			"eip7683" => Self::from_eip7683_quote(quote, signature),
			_ => Err(format!("Unsupported standard: {}", standard).into()),
		}
	}
}

#[cfg(feature = "oif-interfaces")]
impl PostOrderRequest {
	/// Main conversion function from EIP-7683 quote to PostOrderRequest
	fn from_eip7683_quote(
		quote: &Quote,
		signature: &str,
	) -> Result<Self, Box<dyn std::error::Error>> {
		use crate::standards::eip7683::interfaces::StandardOrder;
		use alloy_primitives::Bytes;
		use alloy_sol_types::SolType;

		// Use the unified TryFrom implementation that handles all order types automatically
		let sol_order = StandardOrder::try_from(quote)?;

		// Extract the user address from the order
		let user_address = sol_order.user;

		// Encode the order
		let encoded_order = StandardOrder::abi_encode(&sol_order);

		// Parse lock_type
		let lock_type = quote
			.lock_type
			.parse::<LockType>()
			.unwrap_or_else(|_| LockType::default());

		// Create final PostOrderRequest
		tracing::debug!("Creating PostOrderRequest with lock_type: {:?}", lock_type);
		let signature_bytes = Bytes::from(hex::decode(signature.trim_start_matches("0x"))?);
		Ok(PostOrderRequest {
			order: Bytes::from(encoded_order),
			sponsor: user_address,
			signature: signature_bytes,
			lock_type,
		})
	}
}

/// Settlement mechanism types.
#[derive(Debug, Clone, Serialize, Deserialize, PartialEq)]
#[serde(rename_all = "camelCase")]
pub enum SettlementType {
	Escrow,
	ResourceLock,
}

/// Response containing quote options following UII standard
#[derive(Debug, Clone, Serialize, Deserialize)]
pub struct GetQuoteResponse {
	/// Available quotes
	pub quotes: Vec<Quote>,
}

/// Response containing order details.
#[derive(Debug, Clone, Serialize, Deserialize)]
pub struct GetOrderResponse {
	/// Order details
	pub order: crate::order::OrderResponse,
}

/// API error response.
#[derive(Debug, Clone, Serialize, Deserialize)]
pub struct ErrorResponse {
	/// Error type/code
	pub error: String,
	/// Human-readable description
	pub message: String,
	/// Additional error context
	pub details: Option<serde_json::Value>,
	/// Suggested retry delay in seconds
	#[serde(rename = "retryAfter")]
	pub retry_after: Option<u64>,
}

/// Structured API error type with appropriate HTTP status mapping.
#[derive(Debug)]
pub enum APIError {
	/// Bad request with validation errors (400)
	BadRequest {
		error_type: ApiErrorType,
		message: String,
		details: Option<serde_json::Value>,
	},
	/// Unprocessable entity for business logic failures (422)
	UnprocessableEntity {
		error_type: ApiErrorType,
		message: String,
		details: Option<serde_json::Value>,
	},
	/// Service unavailable with optional retry information (503)
	ServiceUnavailable {
		error_type: ApiErrorType,
		message: String,
		retry_after: Option<u64>,
	},
	/// Internal server error (500)
	InternalServerError {
		error_type: ApiErrorType,
		message: String,
	},
}

impl APIError {
	/// Get the HTTP status code for this error.
	pub fn status_code(&self) -> u16 {
		match self {
			APIError::BadRequest { .. } => 400,
			APIError::UnprocessableEntity { .. } => 422,
			APIError::ServiceUnavailable { .. } => 503,
			APIError::InternalServerError { .. } => 500,
		}
	}

	/// Convert to ErrorResponse for JSON serialization.
	pub fn to_error_response(&self) -> ErrorResponse {
		match self {
			APIError::BadRequest {
				error_type,
				message,
				details,
			} => ErrorResponse {
				error: error_type.to_string(),
				message: message.clone(),
				details: details.clone(),
				retry_after: None,
			},
			APIError::UnprocessableEntity {
				error_type,
				message,
				details,
			} => ErrorResponse {
				error: error_type.to_string(),
				message: message.clone(),
				details: details.clone(),
				retry_after: None,
			},
			APIError::ServiceUnavailable {
				error_type,
				message,
				retry_after,
			} => ErrorResponse {
				error: error_type.to_string(),
				message: message.clone(),
				details: None,
				retry_after: *retry_after,
			},
			APIError::InternalServerError {
				error_type,
				message,
			} => ErrorResponse {
				error: error_type.to_string(),
				message: message.clone(),
				details: None,
				retry_after: None,
			},
		}
	}
}

impl fmt::Display for APIError {
	fn fmt(&self, f: &mut fmt::Formatter<'_>) -> fmt::Result {
		match self {
			APIError::BadRequest { message, .. } => write!(f, "Bad Request: {}", message),
			APIError::UnprocessableEntity { message, .. } => {
				write!(f, "Unprocessable Entity: {}", message)
			},
			APIError::ServiceUnavailable { message, .. } => {
				write!(f, "Service Unavailable: {}", message)
			},
			APIError::InternalServerError { message, .. } => {
				write!(f, "Internal Server Error: {}", message)
			},
		}
	}
}

impl std::error::Error for APIError {}

impl axum::response::IntoResponse for APIError {
	fn into_response(self) -> axum::response::Response {
		use axum::{http::StatusCode, response::Json};

		let status = match self.status_code() {
			400 => StatusCode::BAD_REQUEST,
			422 => StatusCode::UNPROCESSABLE_ENTITY,
			503 => StatusCode::SERVICE_UNAVAILABLE,
			500 => StatusCode::INTERNAL_SERVER_ERROR,
			_ => StatusCode::INTERNAL_SERVER_ERROR,
		};

		let error_response = self.to_error_response();
		(status, Json(error_response)).into_response()
	}
}

/// Serde module for U256 serialization/deserialization.
pub mod u256_serde {
	use alloy_primitives::U256;
	use serde::{de::Error, Deserialize, Deserializer, Serialize, Serializer};

	pub fn serialize<S>(value: &U256, serializer: S) -> Result<S::Ok, S::Error>
	where
		S: Serializer,
	{
		value.to_string().serialize(serializer)
	}

	pub fn deserialize<'de, D>(deserializer: D) -> Result<U256, D::Error>
	where
		D: Deserializer<'de>,
	{
		let s = String::deserialize(deserializer)?;
		U256::from_str_radix(&s, 10).map_err(D::Error::custom)
	}
}

/// Errors that can occur during quote processing.
#[derive(Debug, thiserror::Error)]
pub enum QuoteError {
	#[error("Invalid request: {0}")]
	InvalidRequest(String),
	#[error("Unsupported asset: {0}")]
	UnsupportedAsset(String),
	#[error("Unsupported settlement: {0}")]
	UnsupportedSettlement(String),
	#[error("Insufficient liquidity for requested amount")]
	InsufficientLiquidity,
	#[error("Solver capacity exceeded")]
	SolverCapacityExceeded,
	#[error("Internal error: {0}")]
	Internal(String),
	#[error("Unsupported intent type: {0}")]
	UnsupportedIntentType(String),
	#[error("No matching order type found: {0}")]
	NoMatchingOrderType(String),
	#[error("No matching auth scheme found")]
	NoMatchingAuthScheme,
	#[error("Missing input amount for exact-input swap")]
	MissingInputAmount,
	#[error("Missing output amount for exact-output swap")]
	MissingOutputAmount,
	#[error("Invalid EIP-7930 address format: {0}")]
	InvalidEip7930Address(String),
	#[error("Swap type validation failed: {0}")]
	SwapTypeValidation(String),
}

impl From<QuoteError> for APIError {
	fn from(quote_error: QuoteError) -> Self {
		match quote_error {
			QuoteError::InvalidRequest(msg) => APIError::BadRequest {
				error_type: ApiErrorType::InvalidRequest,
				message: msg,
				details: None,
			},
			QuoteError::UnsupportedAsset(asset) => APIError::UnprocessableEntity {
				error_type: ApiErrorType::UnsupportedAsset,
				message: format!("Asset not supported by solver: {}", asset),
				details: Some(serde_json::json!({ "asset": asset })),
			},
			QuoteError::UnsupportedSettlement(msg) => APIError::UnprocessableEntity {
				error_type: ApiErrorType::UnsupportedSettlement,
				message: msg,
				details: None,
			},
			QuoteError::InsufficientLiquidity => APIError::UnprocessableEntity {
				error_type: ApiErrorType::InsufficientLiquidity,
				message: "Insufficient liquidity available for the requested amount".to_string(),
				details: None,
			},
			QuoteError::SolverCapacityExceeded => APIError::ServiceUnavailable {
				error_type: ApiErrorType::SolverCapacityExceeded,
				message: "Solver capacity exceeded, please try again later".to_string(),
				retry_after: Some(60), // Suggest retry after 60 seconds
			},
			QuoteError::Internal(msg) => APIError::InternalServerError {
				error_type: ApiErrorType::InternalError,
				message: format!("An internal error occurred: {}", msg),
			},
			QuoteError::UnsupportedIntentType(msg) => APIError::BadRequest {
				error_type: ApiErrorType::InvalidRequest,
				message: format!("Unsupported intent type: {}", msg),
				details: None,
			},
			QuoteError::NoMatchingOrderType(msg) => APIError::UnprocessableEntity {
				error_type: ApiErrorType::UnsupportedSettlement,
				message: msg,
				details: None,
			},
			QuoteError::NoMatchingAuthScheme => APIError::UnprocessableEntity {
				error_type: ApiErrorType::UnsupportedSettlement,
				message: "No matching authentication scheme found".to_string(),
				details: None,
			},
			QuoteError::MissingInputAmount => APIError::BadRequest {
				error_type: ApiErrorType::InvalidRequest,
				message: "Input amount is required for exact-input swap type".to_string(),
				details: None,
			},
			QuoteError::MissingOutputAmount => APIError::BadRequest {
				error_type: ApiErrorType::InvalidRequest,
				message: "Output amount is required for exact-output swap type".to_string(),
				details: None,
			},
			QuoteError::InvalidEip7930Address(msg) => APIError::BadRequest {
				error_type: ApiErrorType::InvalidRequest,
				message: format!("Invalid address format: {}", msg),
				details: None,
			},
			QuoteError::SwapTypeValidation(msg) => APIError::BadRequest {
				error_type: ApiErrorType::InvalidRequest,
				message: msg,
				details: None,
			},
		}
	}
}

/// Errors that can occur during order processing.
#[derive(Debug, thiserror::Error)]
pub enum GetOrderError {
	#[error("Order not found: {0}")]
	NotFound(String),
	#[error("Invalid order ID format: {0}")]
	InvalidId(String),
	#[error("Internal error: {0}")]
	Internal(String),
}

/// Convert OrderError to APIError with appropriate HTTP status codes.
impl From<GetOrderError> for APIError {
	fn from(order_error: GetOrderError) -> Self {
		match order_error {
			GetOrderError::NotFound(id) => APIError::BadRequest {
				error_type: ApiErrorType::OrderNotFound,
				message: format!("Order not found: {}", id),
				details: Some(serde_json::json!({ "order_id": id })),
			},
			GetOrderError::InvalidId(id) => APIError::BadRequest {
				error_type: ApiErrorType::InvalidOrderId,
				message: format!("Invalid order ID format: {}", id),
				details: Some(serde_json::json!({ "provided_id": id })),
			},
			GetOrderError::Internal(msg) => APIError::InternalServerError {
				error_type: ApiErrorType::InternalError,
				message: format!("An internal error occurred: {}", msg),
			},
		}
	}
}

/// Trait for converting quotes to orders for gas estimation.
/// Each order standard should implement this trait to provide
/// accurate gas estimation based on its specific data structures.
pub trait QuoteParsable {
	/// Convert a Quote to an Order suitable for gas estimation.
	/// The returned Order should have the proper standard-specific
	/// data structure to enable accurate transaction generation.
	fn quote_to_order_for_estimation(quote: &Quote) -> crate::Order;
}

impl Quote {
	/// Convert the quote to an order for gas estimation based on the standard.
	/// This method dispatches to the appropriate standard-specific implementation.
	pub fn to_order_for_estimation(
		&self,
		standard: &str,
	) -> Result<crate::Order, Box<dyn std::error::Error>> {
		match standard {
			#[cfg(feature = "oif-interfaces")]
			"eip7683" => {
				// Use the EIP-7683 implementation of QuoteParsable
				Ok(crate::Eip7683OrderData::quote_to_order_for_estimation(self))
			},
			_ => Err(format!(
				"Unsupported order standard for quote conversion: {}",
				standard
			)
			.into()),
		}
	}
}

#[cfg(test)]
mod tests {
	use super::*;
	use crate::standards::eip7930::InteropAddress;
	use crate::utils::tests::builders::AssetAmountBuilder;
	use alloy_primitives::address;
	use alloy_primitives::U256;
	use serde_json;

	#[test]
	fn test_asset_amount_serialization() {
		let asset_amount = AssetAmountBuilder::new()
			.asset("0x1234567890123456789012345678901234567890")
			.amount_u64(1000)
			.build();

		let json = serde_json::to_string(&asset_amount).unwrap();
		assert!(json.contains("\"asset\":"));
		assert!(json.contains("\"amount\":\"1000\""));

		let deserialized: AssetAmount = serde_json::from_str(&json).unwrap();
		assert_eq!(deserialized.asset, asset_amount.asset);
		assert_eq!(deserialized.amount, asset_amount.amount);
	}

	#[test]
	fn test_lock_kind_serialization() {
		let lock_kind = LockKind::TheCompact;
		let json = serde_json::to_string(&lock_kind).unwrap();
		assert_eq!(json, "\"the-compact\"");

		let deserialized: LockKind = serde_json::from_str(&json).unwrap();
		assert!(matches!(deserialized, LockKind::TheCompact));
	}

	#[test]
	fn test_lock_serialization() {
		let lock = Lock {
			kind: LockKind::TheCompact,
			params: Some(serde_json::json!({"resource_id": "0x123"})),
		};

		let json = serde_json::to_string(&lock).unwrap();
		let deserialized: Lock = serde_json::from_str(&json).unwrap();

		assert!(matches!(deserialized.kind, LockKind::TheCompact));
		assert!(deserialized.params.is_some());
	}

	#[test]
	fn test_available_input_serialization() {
		let input = AvailableInput {
			user: InteropAddress::new_ethereum(
				1,
				address!("1111111111111111111111111111111111111111"),
			),
			asset: InteropAddress::new_ethereum(
				1,
				address!("2222222222222222222222222222222222222222"),
			),
			amount: U256::from(5000),
			lock: Some(Lock {
				kind: LockKind::TheCompact,
				params: None,
			}),
		};

		let json = serde_json::to_string(&input).unwrap();
		let deserialized: AvailableInput = serde_json::from_str(&json).unwrap();

		assert_eq!(deserialized.amount, 5000);
		assert!(deserialized.lock.is_some());
	}

	#[test]
	fn test_requested_output_serialization() {
		let output = RequestedOutput {
			receiver: InteropAddress::new_ethereum(
				1,
				address!("3333333333333333333333333333333333333333"),
			),
			asset: InteropAddress::new_ethereum(
				1,
				address!("4444444444444444444444444444444444444444"),
			),
			amount: U256::from(2000),
			calldata: Some("0xdeadbeef".to_string()),
		};

		let json = serde_json::to_string(&output).unwrap();
		let deserialized: RequestedOutput = serde_json::from_str(&json).unwrap();

		assert_eq!(deserialized.amount, 2000);
		assert_eq!(deserialized.calldata, Some("0xdeadbeef".to_string()));
	}

	#[test]
	fn test_quote_preference_serialization() {
		let preferences = [
			QuotePreference::Price,
			QuotePreference::Speed,
			QuotePreference::InputPriority,
			QuotePreference::TrustMinimization,
		];

		let expected_values = [
			"\"price\"",
			"\"speed\"",
			"\"input-priority\"",
			"\"trust-minimization\"",
		];

		for (preference, expected) in preferences.iter().zip(expected_values.iter()) {
			let json = serde_json::to_string(preference).unwrap();
			assert_eq!(json, *expected);

			let deserialized: QuotePreference = serde_json::from_str(&json).unwrap();
			assert_eq!(deserialized, *preference);
		}
	}

	#[test]
	fn test_get_quote_request_serialization() {
		let input = AvailableInput {
			user: InteropAddress::new_ethereum(
				1,
				address!("1111111111111111111111111111111111111111"),
			),
			asset: InteropAddress::new_ethereum(
				1,
				address!("2222222222222222222222222222222222222222"),
			),
			amount: U256::from(1000),
			lock: None,
		};

		let output = RequestedOutput {
			receiver: InteropAddress::new_ethereum(
				1,
				address!("3333333333333333333333333333333333333333"),
			),
			asset: InteropAddress::new_ethereum(
				1,
				address!("4444444444444444444444444444444444444444"),
			),
			amount: U256::from(900),
			calldata: None,
		};

		let request = GetQuoteRequestV1 {
			user: InteropAddress::new_ethereum(
				1,
				address!("1111111111111111111111111111111111111111"),
			),
			available_inputs: vec![input],
			requested_outputs: vec![output],
			min_valid_until: Some(1234567890),
			preference: Some(QuotePreference::Price),
		};

		let json = serde_json::to_string(&request).unwrap();
		assert!(json.contains("\"availableInputs\""));
		assert!(json.contains("\"requestedOutputs\""));
		assert!(json.contains("\"minValidUntil\""));

		let deserialized: GetQuoteRequestV1 = serde_json::from_str(&json).unwrap();
		assert_eq!(deserialized.available_inputs.len(), 1);
		assert_eq!(deserialized.requested_outputs.len(), 1);
		assert_eq!(deserialized.min_valid_until, Some(1234567890));
	}

	#[test]
	fn test_signature_type_serialization() {
		let sig_types = [SignatureType::Eip712, SignatureType::Eip3009];
		let expected_values = ["\"eip712\"", "\"eip3009\""];

		for (sig_type, expected) in sig_types.iter().zip(expected_values.iter()) {
			let json = serde_json::to_string(sig_type).unwrap();
			assert_eq!(json, *expected);

			let deserialized: SignatureType = serde_json::from_str(&json).unwrap();
			assert_eq!(deserialized, *sig_type);
		}
	}

	#[test]
	fn test_quote_order_serialization() {
		let order = QuoteOrder {
			signature_type: SignatureType::Eip712,
			domain: serde_json::to_value(InteropAddress::new_ethereum(
				1,
				address!("5555555555555555555555555555555555555555"),
			))
			.unwrap(),
			primary_type: "PermitBatchWitnessTransferFrom".to_string(),
			message: serde_json::json!({
				"permitted": [],
				"spender": "0x1234567890123456789012345678901234567890",
				"nonce": "123",
				"deadline": "1234567890"
			}),
		};

		let json = serde_json::to_string(&order).unwrap();
		assert!(json.contains("\"signatureType\":\"eip712\""));
		assert!(json.contains("\"primaryType\""));
		assert!(json.contains("\"message\""));

		let deserialized: QuoteOrder = serde_json::from_str(&json).unwrap();
		assert!(matches!(deserialized.signature_type, SignatureType::Eip712));
		assert_eq!(deserialized.primary_type, "PermitBatchWitnessTransferFrom");
	}

	#[test]
	fn test_settlement_type_serialization() {
		let settlement_types = [SettlementType::Escrow, SettlementType::ResourceLock];
		let expected_values = ["\"escrow\"", "\"resourceLock\""];

		for (settlement_type, expected) in settlement_types.iter().zip(expected_values.iter()) {
			let json = serde_json::to_string(settlement_type).unwrap();
			assert_eq!(json, *expected);

			let deserialized: SettlementType = serde_json::from_str(&json).unwrap();
			assert_eq!(deserialized, *settlement_type);
		}
	}

	#[test]
	fn test_quote_serialization() {
		let quote = Quote {
			orders: vec![QuoteOrder {
				signature_type: SignatureType::Eip712,
				domain: serde_json::to_value(InteropAddress::new_ethereum(
					1,
					address!("5555555555555555555555555555555555555555"),
				))
				.unwrap(),
				primary_type: "TestType".to_string(),
				message: serde_json::json!({"test": "value"}),
			}],
			details: QuoteDetails {
				requested_outputs: vec![],
				available_inputs: vec![],
			},
			valid_until: Some(1234567890),
			eta: Some(300),
			quote_id: "quote_123".to_string(),
			provider: "test_solver".to_string(),
			cost: None,
			lock_type: "permit2_escrow".to_string(),
		};

		let json = serde_json::to_string(&quote).unwrap();
		assert!(json.contains("\"validUntil\""));
		assert!(json.contains("\"quoteId\""));
		assert!(json.contains("\"provider\""));

		let deserialized: Quote = serde_json::from_str(&json).unwrap();
		assert_eq!(deserialized.quote_id, "quote_123");
		assert_eq!(deserialized.valid_until, Some(1234567890));
		assert_eq!(deserialized.eta, Some(300));
	}

	#[test]
	fn test_get_quote_response_serialization() {
		let response = GetQuoteResponse {
			quotes: vec![Quote {
				orders: vec![],
				details: QuoteDetails {
					requested_outputs: vec![],
					available_inputs: vec![],
				},
				valid_until: None,
				eta: None,
				quote_id: "test_quote".to_string(),
				provider: "test_provider".to_string(),
				cost: None,
				lock_type: "permit2_escrow".to_string(),
			}],
		};

		let json = serde_json::to_string(&response).unwrap();
		let deserialized: GetQuoteResponse = serde_json::from_str(&json).unwrap();
		assert_eq!(deserialized.quotes.len(), 1);
		assert_eq!(deserialized.quotes[0].quote_id, "test_quote");
	}

	#[test]
	fn test_error_response_serialization() {
		let error_response = ErrorResponse {
			error: "INVALID_REQUEST".to_string(),
			message: "The request is invalid".to_string(),
			details: Some(serde_json::json!({"field": "amount"})),
			retry_after: Some(60),
		};

		let json = serde_json::to_string(&error_response).unwrap();
		assert!(json.contains("\"retryAfter\""));
		assert!(json.contains("\"details\""));

		let deserialized: ErrorResponse = serde_json::from_str(&json).unwrap();
		assert_eq!(deserialized.error, "INVALID_REQUEST");
		assert_eq!(deserialized.retry_after, Some(60));
	}

	#[test]
	fn test_api_error_status_codes() {
		let bad_request = APIError::BadRequest {
			error_type: ApiErrorType::ValidationError,
			message: "Test message".to_string(),
			details: None,
		};
		assert_eq!(bad_request.status_code(), 400);

		let unprocessable = APIError::UnprocessableEntity {
			error_type: ApiErrorType::ProcessingError,
			message: "Test message".to_string(),
			details: None,
		};
		assert_eq!(unprocessable.status_code(), 422);

		let unavailable = APIError::ServiceUnavailable {
			error_type: ApiErrorType::ServiceError,
			message: "Test message".to_string(),
			retry_after: Some(30),
		};
		assert_eq!(unavailable.status_code(), 503);

		let internal_error = APIError::InternalServerError {
			error_type: ApiErrorType::InternalError,
			message: "Test message".to_string(),
		};
		assert_eq!(internal_error.status_code(), 500);
	}

	#[test]
	fn test_api_error_to_error_response() {
		let api_error = APIError::BadRequest {
			error_type: ApiErrorType::ValidationError,
			message: "Invalid input".to_string(),
			details: Some(serde_json::json!({"field": "amount"})),
		};

		let error_response = api_error.to_error_response();
		assert_eq!(error_response.error, "VALIDATION_ERROR");
		assert_eq!(error_response.message, "Invalid input");
		assert!(error_response.details.is_some());
		assert_eq!(error_response.retry_after, None);

		let service_unavailable = APIError::ServiceUnavailable {
			error_type: ApiErrorType::ServiceError,
			message: "Too many requests".to_string(),
			retry_after: Some(120),
		};

		let error_response = service_unavailable.to_error_response();
		assert_eq!(error_response.retry_after, Some(120));
		assert!(error_response.details.is_none());
	}

	#[test]
	fn test_api_error_display() {
		let errors = [
			(
				APIError::BadRequest {
					error_type: ApiErrorType::ValidationError,
					message: "Bad request message".to_string(),
					details: None,
				},
				"Bad Request: Bad request message",
			),
			(
				APIError::UnprocessableEntity {
					error_type: ApiErrorType::ProcessingError,
					message: "Unprocessable message".to_string(),
					details: None,
				},
				"Unprocessable Entity: Unprocessable message",
			),
			(
				APIError::ServiceUnavailable {
					error_type: ApiErrorType::ServiceError,
					message: "Service unavailable message".to_string(),
					retry_after: None,
				},
				"Service Unavailable: Service unavailable message",
			),
			(
				APIError::InternalServerError {
					error_type: ApiErrorType::InternalError,
					message: "Internal error message".to_string(),
				},
				"Internal Server Error: Internal error message",
			),
		];

		for (error, expected) in errors.iter() {
			assert_eq!(error.to_string(), *expected);
		}
	}

	#[test]
	fn test_u256_serde_serialize() {
		#[derive(Serialize)]
		struct TestStruct {
			#[serde(with = "u256_serde")]
			amount: U256,
		}

		let test_struct = TestStruct {
			amount: U256::from(12345),
		};
		let json = serde_json::to_string(&test_struct).unwrap();
		assert!(json.contains("\"12345\""));
	}

	#[test]
	fn test_u256_serde_deserialize() {
		let json = r#"{"amount": "98765"}"#;
		#[derive(Deserialize)]
		struct TestStruct {
			#[serde(with = "u256_serde")]
			amount: U256,
		}

		let deserialized: TestStruct = serde_json::from_str(json).unwrap();
		assert_eq!(deserialized.amount, U256::from(98765));

		// Test invalid input
		let invalid_json = r#"{"amount": "not_a_number"}"#;
		let result: Result<TestStruct, _> = serde_json::from_str(invalid_json);
		assert!(result.is_err());
	}

	#[test]
	fn test_u256_serde_large_numbers() {
		#[derive(Serialize, Deserialize)]
		struct TestStruct {
			#[serde(with = "u256_serde")]
			amount: U256,
		}

		let large_value = U256::from_str_radix(
			"115792089237316195423570985008687907853269984665640564039457584007913129639935",
			10,
		)
		.unwrap();
		let test_struct = TestStruct {
			amount: large_value,
		};

		let json = serde_json::to_string(&test_struct).unwrap();
		let deserialized: TestStruct = serde_json::from_str(&json).unwrap();
		assert_eq!(deserialized.amount, large_value);
	}

	#[test]
	fn test_quote_error_display() {
		let errors = [
			(
				QuoteError::InvalidRequest("bad format".to_string()),
				"Invalid request: bad format",
			),
			(
				QuoteError::UnsupportedAsset("ETH".to_string()),
				"Unsupported asset: ETH",
			),
			(
				QuoteError::UnsupportedSettlement("escrow".to_string()),
				"Unsupported settlement: escrow",
			),
			(
				QuoteError::InsufficientLiquidity,
				"Insufficient liquidity for requested amount",
			),
			(
				QuoteError::SolverCapacityExceeded,
				"Solver capacity exceeded",
			),
			(
				QuoteError::Internal("database error".to_string()),
				"Internal error: database error",
			),
		];

		for (error, expected) in errors.iter() {
			assert_eq!(error.to_string(), *expected);
		}
	}

	#[test]
	fn test_quote_error_to_api_error() {
		let quote_error = QuoteError::InvalidRequest("Invalid amount".to_string());
		let api_error: APIError = quote_error.into();
		assert_eq!(api_error.status_code(), 400);

		let quote_error = QuoteError::UnsupportedAsset("USDC".to_string());
		let api_error: APIError = quote_error.into();
		assert_eq!(api_error.status_code(), 422);

		let quote_error = QuoteError::SolverCapacityExceeded;
		let api_error: APIError = quote_error.into();
		assert_eq!(api_error.status_code(), 503);
		let error_response = api_error.to_error_response();
		assert_eq!(error_response.retry_after, Some(60));

		let quote_error = QuoteError::Internal("DB connection failed".to_string());
		let api_error: APIError = quote_error.into();
		assert_eq!(api_error.status_code(), 500);
	}

	#[test]
	fn test_get_order_error_display() {
		let errors = [
			(
				GetOrderError::NotFound("order_123".to_string()),
				"Order not found: order_123",
			),
			(
				GetOrderError::InvalidId("invalid_format".to_string()),
				"Invalid order ID format: invalid_format",
			),
			(
				GetOrderError::Internal("storage error".to_string()),
				"Internal error: storage error",
			),
		];

		for (error, expected) in errors.iter() {
			assert_eq!(error.to_string(), *expected);
		}
	}

	#[test]
	fn test_get_order_error_to_api_error() {
		let order_error = GetOrderError::NotFound("order_456".to_string());
		let api_error: APIError = order_error.into();
		assert_eq!(api_error.status_code(), 400);
		let error_response = api_error.to_error_response();
		assert!(error_response.details.is_some());

		let order_error = GetOrderError::InvalidId("bad_id".to_string());
		let api_error: APIError = order_error.into();
		assert_eq!(api_error.status_code(), 400);

		let order_error = GetOrderError::Internal("DB error".to_string());
		let api_error: APIError = order_error.into();
		assert_eq!(api_error.status_code(), 500);
	}

	#[test]
	fn test_debug_implementations() {
		let asset_amount = AssetAmount {
			asset: "test_asset".to_string(),
			amount: U256::from(100),
		};
		let debug_str = format!("{:?}", asset_amount);
		assert!(debug_str.contains("AssetAmount"));
		assert!(debug_str.contains("test_asset"));

		let lock_kind = LockKind::TheCompact;
		let debug_str = format!("{:?}", lock_kind);
		assert!(debug_str.contains("TheCompact"));

		let api_error = APIError::BadRequest {
			error_type: ApiErrorType::ValidationError,
			message: "Test message".to_string(),
			details: None,
		};
		let debug_str = format!("{:?}", api_error);
		assert!(debug_str.contains("BadRequest"));
	}

	#[test]
	fn test_clone_implementations() {
		let asset_amount = AssetAmount {
			asset: "test_asset".to_string(),
			amount: U256::from(100),
		};
		let cloned = asset_amount.clone();
		assert_eq!(cloned.asset, asset_amount.asset);
		assert_eq!(cloned.amount, asset_amount.amount);

		let preference = QuotePreference::Price;
		let cloned = preference.clone();
		assert!(matches!(cloned, QuotePreference::Price));
	}

	#[test]
	fn test_edge_cases() {
		// Test empty arrays
		let request = GetQuoteRequestV1 {
			user: InteropAddress::new_ethereum(
				1,
				address!("1111111111111111111111111111111111111111"),
			),
			available_inputs: vec![],
			requested_outputs: vec![],
			min_valid_until: None,
			preference: None,
		};

		let json = serde_json::to_string(&request).unwrap();
		let deserialized: GetQuoteRequestV1 = serde_json::from_str(&json).unwrap();
		assert_eq!(deserialized.available_inputs.len(), 0);
		assert_eq!(deserialized.requested_outputs.len(), 0);

		// Test zero amounts
		let asset_amount = AssetAmount {
			asset: "test".to_string(),
			amount: U256::ZERO,
		};

		let json = serde_json::to_string(&asset_amount).unwrap();
		let deserialized: AssetAmount = serde_json::from_str(&json).unwrap();
		assert_eq!(deserialized.amount, U256::ZERO);
	}
}<|MERGE_RESOLUTION|>--- conflicted
+++ resolved
@@ -163,6 +163,7 @@
 		match self.kind {
 			LockKind::TheCompact => resource_lock_order_type(version),
 			LockKind::Rhinestone => resource_lock_order_type(version),
+			_ => "unknown".to_string(),
 		}
 	}
 
@@ -175,6 +176,8 @@
 	pub fn to_lock_type(&self) -> LockType {
 		match self.kind {
 			LockKind::TheCompact | LockKind::Rhinestone => LockType::ResourceLock,
+			// TODO: remove this once we align with new oif-spec
+			_ => LockType::Permit2Escrow,
 		}
 	}
 
@@ -241,13 +244,8 @@
 				// Try parsing as enum variant name
 				match value {
 					"permit2_escrow" | "Permit2Escrow" => Ok(LockType::Permit2Escrow),
-<<<<<<< HEAD
 					"eip3009_escrow" | "Eip3009Escrow" => Ok(LockType::Eip3009Escrow),
 					"resource_lock" | "ResourceLock" => Ok(LockType::ResourceLock),
-=======
-					"eip3009_escrow" | "Eip3009Escrow" => Ok(LockType::Eip3009Escrow), // Accept both variants for compatibility
-					"compact_resource_lock" | "ResourceLock" => Ok(LockType::ResourceLock),
->>>>>>> 464042cb
 					_ => Err(Error::custom("Invalid LockType string")),
 				}
 			}
@@ -344,14 +342,12 @@
 pub enum LockKind {
 	#[serde(alias = "TheCompact", alias = "the_compact")]
 	TheCompact,
-<<<<<<< HEAD
 	Rhinestone,
-=======
+	// TODO: Remove this once we align with new oif-spec
 	#[serde(alias = "Permit2", alias = "permit2")]
 	Permit2,
 	#[serde(alias = "EIP3009", alias = "eip3009", alias = "Eip3009")]
 	Eip3009,
->>>>>>> 464042cb
 }
 
 // TODO: Remove these aliases entirely and update all code to use OrderInput/OrderOutput directly

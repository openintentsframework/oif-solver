//! Network configuration types for multi-chain solver operations.
//!
//! This module defines the configuration structures for managing network-specific
//! settings, including RPC URLs, settler addresses, and supported tokens across
//! different blockchain networks.

use crate::Address;
use serde::{Deserialize, Deserializer, Serialize};
use std::collections::HashMap;

/// Configuration for RPC endpoints supporting both HTTP and WebSocket protocols.
///
/// Each RPC endpoint can provide HTTP and/or WebSocket URLs for different
/// types of operations. HTTP is typically used for request/response operations
/// while WebSocket enables push-based subscriptions.
///
/// # Fields
///
/// * `http` - Optional HTTP(S) RPC endpoint URL
/// * `ws` - Optional WebSocket (ws:// or wss://) RPC endpoint URL
#[derive(Debug, Clone, Deserialize, Serialize)]
pub struct RpcEndpoint {
	#[serde(skip_serializing_if = "Option::is_none")]
	pub http: Option<String>,
	#[serde(skip_serializing_if = "Option::is_none")]
	pub ws: Option<String>,
}

impl RpcEndpoint {
	/// Creates a new RPC endpoint with HTTP URL only.
	pub fn http_only(url: String) -> Self {
		Self {
			http: Some(url),
			ws: None,
		}
	}

	/// Creates a new RPC endpoint with WebSocket URL only.
	pub fn ws_only(url: String) -> Self {
		Self {
			http: None,
			ws: Some(url),
		}
	}

	/// Creates a new RPC endpoint with both HTTP and WebSocket URLs.
	pub fn both(http: String, ws: String) -> Self {
		Self {
			http: Some(http),
			ws: Some(ws),
		}
	}
}

/// Configuration for a token on a specific network.
///
/// Defines the essential properties of a token that the solver needs
/// to interact with on a blockchain.
///
/// # Fields
///
/// * `address` - The on-chain address of the token contract
/// * `symbol` - The token symbol (e.g., "USDC", "ETH")
/// * `decimals` - The number of decimal places for the token
#[derive(Debug, Clone, PartialEq, Eq, Hash, Deserialize, Serialize)]
pub struct TokenConfig {
	pub address: Address,
	pub symbol: String,
	pub decimals: u8,
}

/// Configuration for a single blockchain network.
///
/// Contains all the network-specific settings required for the solver
/// to interact with a particular blockchain.
///
/// # Fields
///
/// * `rpc_urls` - Array of RPC endpoints with HTTP and/or WebSocket URLs for fallback
/// * `input_settler_address` - Address of the input settler contract (for origin chains)
/// * `output_settler_address` - Address of the output settler contract (for destination chains)
/// * `tokens` - List of supported tokens on this network
#[derive(Debug, Clone, Deserialize, Serialize)]
pub struct NetworkConfig {
	pub rpc_urls: Vec<RpcEndpoint>,
	pub input_settler_address: Address,
	pub output_settler_address: Address,
	pub tokens: Vec<TokenConfig>,
	/// Optional Compact/Resource Lock input settler address
	#[serde(default)]
	pub input_settler_compact_address: Option<Address>,
	/// Optional TheCompact contract address (for demos/tools)
	#[serde(default)]
	pub the_compact_address: Option<Address>,
}

impl NetworkConfig {
	/// Get the first available HTTP URL from the RPC endpoints.
	pub fn get_http_url(&self) -> Option<&str> {
		self.rpc_urls
			.iter()
			.find_map(|endpoint| endpoint.http.as_deref())
	}

	/// Get the first available WebSocket URL from the RPC endpoints.
	pub fn get_ws_url(&self) -> Option<&str> {
		self.rpc_urls
			.iter()
			.find_map(|endpoint| endpoint.ws.as_deref())
	}

	/// Get all HTTP URLs for fallback purposes.
	pub fn get_all_http_urls(&self) -> Vec<&str> {
		self.rpc_urls
			.iter()
			.filter_map(|endpoint| endpoint.http.as_deref())
			.collect()
	}

	/// Get all WebSocket URLs for fallback purposes.
	pub fn get_all_ws_urls(&self) -> Vec<&str> {
		self.rpc_urls
			.iter()
			.filter_map(|endpoint| endpoint.ws.as_deref())
			.collect()
	}
}

/// Networks configuration mapping chain IDs to their configurations.
///
/// This is a type alias for a HashMap that maps chain IDs (as u64) to
/// their corresponding network configurations. The configuration supports
/// custom deserialization from TOML where chain IDs can be provided as
/// string keys.
pub type NetworksConfig = HashMap<u64, NetworkConfig>;

/// Helper function to deserialize network configurations from TOML.
///
/// This function handles the deserialization of network configurations where
/// chain IDs are provided as string keys in TOML (since TOML doesn't support
/// numeric keys in tables) and converts them to u64 keys for internal use.
///
/// # Errors
///
/// Returns a deserialization error if:
/// - A chain ID key cannot be parsed as a u64
/// - The underlying network configuration is invalid
pub fn deserialize_networks<'de, D>(deserializer: D) -> Result<NetworksConfig, D::Error>
where
	D: Deserializer<'de>,
{
	let string_map: HashMap<String, NetworkConfig> = HashMap::deserialize(deserializer)?;
	let mut result = HashMap::new();

	for (key, value) in string_map {
		let chain_id = key
			.parse::<u64>()
			.map_err(|e| serde::de::Error::custom(format!("Invalid chain_id '{}': {}", key, e)))?;
		result.insert(chain_id, value);
	}

	Ok(result)
}

#[cfg(test)]
mod tests {
	use super::*;
	use crate::utils::tests::builders::{NetworkConfigBuilder, TokenConfigBuilder};
	use crate::Address;
	use serde_json;

	// Helper function to create Address from hex string
	fn addr(hex: &str) -> Address {
		let hex_str = hex::decode(hex.trim_start_matches("0x")).unwrap();
		Address(hex_str)
	}

	#[test]
	fn test_rpc_endpoint_creation() {
		// Test HTTP only using static method
		let http_endpoint = RpcEndpoint::http_only("https://eth.llamarpc.com".to_string());
		assert_eq!(
			http_endpoint.http,
			Some("https://eth.llamarpc.com".to_string())
		);
		assert_eq!(http_endpoint.ws, None);

<<<<<<< HEAD
		// Test WebSocket only using builder
=======
		// Test WebSocket only using static method
>>>>>>> 226a3052
		let ws_endpoint = RpcEndpoint::ws_only("wss://eth.llamarpc.com".to_string());
		assert_eq!(ws_endpoint.http, None);
		assert_eq!(ws_endpoint.ws, Some("wss://eth.llamarpc.com".to_string()));

<<<<<<< HEAD
		// Test both HTTP and WebSocket using builder
=======
		// Test both HTTP and WebSocket using static method
>>>>>>> 226a3052
		let both_endpoint = RpcEndpoint::both(
			"https://eth.llamarpc.com".to_string(),
			"wss://eth.llamarpc.com".to_string(),
		);
		assert_eq!(
			both_endpoint.http,
			Some("https://eth.llamarpc.com".to_string())
		);
		assert_eq!(both_endpoint.ws, Some("wss://eth.llamarpc.com".to_string()));
	}

	#[test]
	fn test_rpc_endpoint_serialization() {
		let endpoint = RpcEndpoint::both(
			"https://eth.llamarpc.com".to_string(),
			"wss://eth.llamarpc.com".to_string(),
		);

		let json = serde_json::to_string(&endpoint).unwrap();
		assert!(json.contains("\"http\":\"https://eth.llamarpc.com\""));
		assert!(json.contains("\"ws\":\"wss://eth.llamarpc.com\""));

		let deserialized: RpcEndpoint = serde_json::from_str(&json).unwrap();
		assert_eq!(deserialized.http, endpoint.http);
		assert_eq!(deserialized.ws, endpoint.ws);
	}

	#[test]
	fn test_rpc_endpoint_optional_fields() {
		// Test with only HTTP
		let http_only = RpcEndpoint::http_only("https://eth.llamarpc.com".to_string());

		let json = serde_json::to_string(&http_only).unwrap();
		assert!(json.contains("\"http\""));
		assert!(!json.contains("\"ws\""));

		// Test with only WebSocket
		let ws_only = RpcEndpoint::ws_only("wss://eth.llamarpc.com".to_string());

		let json = serde_json::to_string(&ws_only).unwrap();
		assert!(!json.contains("\"http\""));
		assert!(json.contains("\"ws\""));
	}

	#[test]
	fn test_token_config_creation() {
		let token = TokenConfigBuilder::new().build();

		assert_eq!(
			token.address,
			addr("A0b86991c6218b36c1d19D4a2e9Eb0cE3606eB48") // Real USDC address
		);
		assert_eq!(token.symbol, "USDC");
		assert_eq!(token.decimals, 6);
	}

	#[test]
	fn test_token_config_serialization() {
		let token = TokenConfigBuilder::new()
			.address_hex("6B175474E89094C44Da98b954EedeAC495271d0F")
			.unwrap()
			.symbol("DAI")
			.decimals(18)
			.build();

		let json = serde_json::to_string(&token).unwrap();
		assert!(json.contains("\"symbol\":\"DAI\""));
		assert!(json.contains("\"decimals\":18"));

		let deserialized: TokenConfig = serde_json::from_str(&json).unwrap();
		assert_eq!(deserialized.address, token.address);
		assert_eq!(deserialized.symbol, token.symbol);
		assert_eq!(deserialized.decimals, token.decimals);
	}

	#[test]
	fn test_token_config_equality() {
		let token1 = TokenConfigBuilder::new().build();

		let token2 = TokenConfigBuilder::new().build();

		let token3 = TokenConfigBuilder::new()
			.address_hex("6B175474E89094C44Da98b954EedeAC495271d0F")
			.unwrap()
			.symbol("DAI")
			.decimals(18)
			.build();

		assert_eq!(token1, token2);
		assert_ne!(token1, token3);
	}

	#[test]
	fn test_network_config_url_methods() {
		let network = NetworkConfigBuilder::new()
			.add_rpc_endpoint(RpcEndpoint::both(
				"https://mainnet.infura.io".to_string(),
				"wss://mainnet.infura.io".to_string(),
			))
			.build();

		// Test get_http_url (should return first available)
		assert_eq!(network.get_http_url(), Some("https://eth.llamarpc.com"));

		// Test get_ws_url (should return first available)
		assert_eq!(network.get_ws_url(), Some("wss://eth.llamarpc.com"));

		// Test get_all_http_urls
		let all_http = network.get_all_http_urls();
		assert_eq!(all_http.len(), 2);
		assert!(all_http.contains(&"https://mainnet.infura.io"));
		assert!(all_http.contains(&"https://eth.llamarpc.com"));

		// Test get_all_ws_urls
		let all_ws = network.get_all_ws_urls();
		assert_eq!(all_ws.len(), 2);
		assert!(all_ws.contains(&"wss://mainnet.infura.io"));
		assert!(all_ws.contains(&"wss://eth.llamarpc.com"));
	}

	#[test]
	fn test_deserialize_networks_success() {
		use serde_json::json;

		let networks_json = json!({
			"1": {
				"rpc_urls": [
					{"http": "https://mainnet.infura.io"}
				],
				"input_settler_address": "0x7d2768dE32b0b80b7a3454c06BdAc94A69DDc7A9",
				"output_settler_address": "0x5C69bEe701ef814a2B6a3EDD4B1652CB9cc5aA6f",
				"tokens": []
			},
			"137": {
				"rpc_urls": [
					{"http": "https://polygon-rpc.com"}
				],
				"input_settler_address": "0xA0b86a33E6776Fb78B3e1E6B2D0d2E8F0C1D2A3B",
				"output_settler_address": "0x6B175474E89094C44Da98b954EedeAC495271d0F",
				"tokens": []
			}
		});

		let result: Result<NetworksConfig, _> = serde_json::from_value(networks_json);

		assert!(result.is_ok());
		let networks = result.unwrap();
		assert_eq!(networks.len(), 2);
		assert!(networks.contains_key(&1));
		assert!(networks.contains_key(&137));

		let eth_network = &networks[&1];
		assert_eq!(
			eth_network.get_http_url(),
			Some("https://mainnet.infura.io")
		);
	}

	#[test]
	fn test_deserialize_networks_invalid_chain_id() {
		use serde_json::json;

		let networks_json = json!({
			"invalid_chain_id": {
				"rpc_urls": [
					{"http": "https://mainnet.infura.io"}
				],
				"input_settler_address": "0x7d2768dE32b0b80b7a3454c06BdAc94A69DDc7A9",
				"output_settler_address": "0x5C69bEe701ef814a2B6a3EDD4B1652CB9cc5aA6f",
				"tokens": []
			}
		});

		let result: Result<NetworksConfig, _> = serde_json::from_value(networks_json);

		assert!(result.is_err());
		let error_msg = result.unwrap_err().to_string();

		assert!(error_msg.contains("invalid value"));
		assert!(error_msg.contains("expected key to be a number in quotes"));
	}

	#[test]
	fn test_network_config_serialization() {
		let network = NetworkConfigBuilder::new().build();

		let json = serde_json::to_string(&network).unwrap();
		let deserialized: NetworkConfig = serde_json::from_str(&json).unwrap();

		assert_eq!(deserialized.rpc_urls.len(), 1);
		assert_eq!(deserialized.tokens.len(), 1);
		assert_eq!(deserialized.tokens[0].symbol, "USDC");
		assert_eq!(
			deserialized.input_settler_address,
			network.input_settler_address
		);
		assert_eq!(
			deserialized.output_settler_address,
			network.output_settler_address
		);
	}

	#[test]
	fn test_debug_implementations() {
		let endpoint = RpcEndpoint::both(
			"https://eth.llamarpc.com".to_string(),
			"wss://eth.llamarpc.com".to_string(),
		);
		let debug_str = format!("{:?}", endpoint);
		assert!(debug_str.contains("RpcEndpoint"));
		assert!(debug_str.contains("https://eth.llamarpc.com"));

		let token = TokenConfigBuilder::new()
			.address_hex("A0b86a33E6776Fb78B3e1E6B2D0d2E8F0C1D2A3B")
			.unwrap()
			.symbol("TEST")
			.decimals(18)
			.build();
		let debug_str = format!("{:?}", token);
		assert!(debug_str.contains("TokenConfig"));
		assert!(debug_str.contains("TEST"));
		assert!(debug_str.contains("18"));

		let network = NetworkConfigBuilder::new().build();
		let debug_str = format!("{:?}", network);
		assert!(debug_str.contains("NetworkConfig"));
	}

	#[test]
	fn test_clone_implementations() {
		let endpoint = RpcEndpoint::both(
			"https://eth.llamarpc.com".to_string(),
			"wss://eth.llamarpc.com".to_string(),
		);
		let cloned = endpoint.clone();
		assert_eq!(cloned.http, endpoint.http);
		assert_eq!(cloned.ws, endpoint.ws);

		let token = TokenConfigBuilder::new()
			.address_hex("A0b86a33E6776Fb78B3e1E6B2D0d2E8F0C1D2A3B")
			.unwrap()
			.symbol("TEST")
			.decimals(18)
			.build();
		let cloned = token.clone();
		assert_eq!(cloned, token);

		let network = NetworkConfigBuilder::new().build();
		let cloned = network.clone();
		assert_eq!(cloned.rpc_urls.len(), network.rpc_urls.len());
		assert_eq!(cloned.tokens.len(), network.tokens.len());
	}
}<|MERGE_RESOLUTION|>--- conflicted
+++ resolved
@@ -185,20 +185,12 @@
 		);
 		assert_eq!(http_endpoint.ws, None);
 
-<<<<<<< HEAD
-		// Test WebSocket only using builder
-=======
 		// Test WebSocket only using static method
->>>>>>> 226a3052
 		let ws_endpoint = RpcEndpoint::ws_only("wss://eth.llamarpc.com".to_string());
 		assert_eq!(ws_endpoint.http, None);
 		assert_eq!(ws_endpoint.ws, Some("wss://eth.llamarpc.com".to_string()));
 
-<<<<<<< HEAD
-		// Test both HTTP and WebSocket using builder
-=======
 		// Test both HTTP and WebSocket using static method
->>>>>>> 226a3052
 		let both_endpoint = RpcEndpoint::both(
 			"https://eth.llamarpc.com".to_string(),
 			"wss://eth.llamarpc.com".to_string(),

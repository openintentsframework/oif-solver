//! EIP-7683 Cross-Chain Order Types
//!
//! This module defines the data structures for EIP-7683 cross-chain orders
//! that are shared across the solver system. Updated to match the new OIF
//! contracts structure with StandardOrder and MandateOutput types.

use alloy_primitives::U256;
use serde::{Deserialize, Serialize};
use std::str::FromStr;

/// Lock type for cross-chain orders, determining the custody mechanism used.
///
/// This enum represents the different ways user funds can be locked/held
/// during the cross-chain order lifecycle.
#[derive(Debug, Clone, Copy, PartialEq, Eq, Serialize, Deserialize, Default)]
#[serde(rename_all = "snake_case")]
pub enum LockType {
	/// Permit2-based escrow mechanism
	/// Uses Permit2 signatures for gasless token approvals
	#[serde(rename = "permit2_escrow")]
	#[default]
	Permit2Escrow = 1,
	/// EIP-3009 based escrow mechanism  
	/// Uses transferWithAuthorization for gasless transfers
	#[serde(rename = "eip3009_escrow")]
	Eip3009Escrow = 2,
	/// Resource lock mechanism (TheCompact, Rhinestone, etc.)
	/// Uses various resource locking protocols
	#[serde(rename = "resource_lock")]
	ResourceLock = 3,
}

impl LockType {
	/// Convert from u8 representation for backward compatibility
	pub fn from_u8(value: u8) -> Option<Self> {
		match value {
			1 => Some(LockType::Permit2Escrow),
			2 => Some(LockType::Eip3009Escrow),
			3 => Some(LockType::ResourceLock),
			_ => None,
		}
	}

	/// Convert to u8 representation for backward compatibility
	pub fn to_u8(self) -> u8 {
		self as u8
	}

	/// Returns true if this lock type uses compact settlement
	pub fn is_compact(&self) -> bool {
		matches!(self, LockType::ResourceLock)
	}

	/// Returns true if this lock type uses escrow settlement
	pub fn is_escrow(&self) -> bool {
		matches!(self, LockType::Permit2Escrow | LockType::Eip3009Escrow)
	}

	/// Get the string representation for this lock type
	pub fn as_str(&self) -> &'static str {
		match self {
			LockType::Permit2Escrow => "permit2_escrow",
<<<<<<< HEAD
			LockType::Eip3009Escrow => "eip3009_escrow",
			LockType::ResourceLock => "resource_lock",
=======
			LockType::Eip3009Escrow => "eip3009_escrow", // Use standardized eip3009 prefix
			LockType::ResourceLock => "compact_resource_lock",
>>>>>>> 464042cb
		}
	}
}

impl FromStr for LockType {
	type Err = String;

	fn from_str(s: &str) -> Result<Self, Self::Err> {
		match s {
			// String representations
			"permit2_escrow" => Ok(LockType::Permit2Escrow),
<<<<<<< HEAD
			"eip3009_escrow" => Ok(LockType::Eip3009Escrow),
			"resource_lock" => Ok(LockType::ResourceLock),
=======
			"eip3009_escrow" => Ok(LockType::Eip3009Escrow), // Accept both variants for compatibility
			"compact_resource_lock" => Ok(LockType::ResourceLock),
>>>>>>> 464042cb
			// Numeric string representations
			"1" => Ok(LockType::Permit2Escrow),
			"2" => Ok(LockType::Eip3009Escrow),
			"3" => Ok(LockType::ResourceLock),
			_ => Err(format!("Invalid lock type: {}", s)),
		}
	}
}

impl std::fmt::Display for LockType {
	fn fmt(&self, f: &mut std::fmt::Formatter<'_>) -> std::fmt::Result {
		write!(f, "{}", self.as_str())
	}
}
/// Gas limit overrides for various transaction types
#[derive(Default, Debug, Clone, Serialize, Deserialize)]
pub struct GasLimitOverrides {
	/// Gas limit for settlement transaction
	#[serde(skip_serializing_if = "Option::is_none")]
	pub settle_gas_limit: Option<u64>,
	/// Gas limit for fill transaction
	#[serde(skip_serializing_if = "Option::is_none")]
	pub fill_gas_limit: Option<u64>,
	/// Gas limit for prepare transaction
	#[serde(skip_serializing_if = "Option::is_none")]
	pub prepare_gas_limit: Option<u64>,
}

/// EIP-7683 specific order data structure.
///
/// Contains all the necessary information for processing a cross-chain order
/// based on the StandardOrder format from the OIF contracts.
#[derive(Debug, Clone, Serialize, Deserialize)]
pub struct Eip7683OrderData {
	/// The address of the user initiating the cross-chain order
	pub user: String,
	/// Unique nonce to prevent order replay attacks
	pub nonce: U256,
	/// Chain ID where the order originates
	pub origin_chain_id: U256,
	/// Unix timestamp when the order expires
	pub expires: u32,
	/// Deadline by which the order must be filled
	pub fill_deadline: u32,
	/// Address of the oracle responsible for validating fills
	pub input_oracle: String,
	/// Input tokens and amounts as tuples of [token_address, amount]
	/// Format: Vec<[token_as_U256, amount_as_U256]>
	pub inputs: Vec<[U256; 2]>,
	/// Unique 32-byte identifier for the order
	pub order_id: [u8; 32],
	/// Gas limit overrides for transaction execution
	pub gas_limit_overrides: GasLimitOverrides,
	/// List of outputs specifying tokens, amounts, and recipients
	pub outputs: Vec<MandateOutput>,
	/// Optional raw order data (StandardOrder encoded as bytes)
	#[serde(skip_serializing_if = "Option::is_none")]
	pub raw_order_data: Option<String>,
	/// Optional signature for off-chain order validation (Permit2Witness signature)
	#[serde(skip_serializing_if = "Option::is_none")]
	pub signature: Option<String>,
	/// Optional sponsor address for off-chain orders
	#[serde(skip_serializing_if = "Option::is_none")]
	pub sponsor: Option<String>,
	/// Optional lock type determining the custody mechanism
	#[serde(skip_serializing_if = "Option::is_none")]
	pub lock_type: Option<LockType>,
}

/// Represents a MandateOutput of the OIF contracts.
///
/// Outputs define the tokens and amounts that should be received by recipients
/// as a result of executing the cross-chain order.
#[derive(Debug, Clone, Serialize, Deserialize)]
pub struct MandateOutput {
	/// Oracle implementation responsible for collecting proof (bytes32)
	/// Zero value indicates same-chain or default oracle
	pub oracle: [u8; 32],
	/// Output Settler on the output chain responsible for settling (bytes32)
	pub settler: [u8; 32],
	/// The chain ID where the output should be delivered
	pub chain_id: U256,
	/// The token to be received (bytes32 - padded address)
	pub token: [u8; 32],
	/// The amount of tokens to be received
	pub amount: U256,
	/// The recipient that should receive the tokens (bytes32 - padded address)
	pub recipient: [u8; 32],
	/// Data delivered to recipient through settlement callback
	#[serde(with = "hex_string")]
	pub call: Vec<u8>,
	/// Additional output context for settlement
	#[serde(with = "hex_string")]
	pub context: Vec<u8>,
}

#[cfg(feature = "oif-interfaces")]
use crate::api::{Quote, QuoteParsable};
use crate::order::OrderParsable;
use crate::standards::eip7930::InteropAddress;
#[cfg(feature = "oif-interfaces")]
use crate::utils::eip712::Eip712ExtractionResult;
use crate::{bytes32_to_address, parse_address, with_0x_prefix, Address, OrderInput, OrderOutput};

#[cfg(feature = "oif-interfaces")]
use crate::{Order, OrderStatus};

/// Implementation of OrderParsable for EIP-7683 orders
impl OrderParsable for Eip7683OrderData {
	fn parse_available_inputs(&self) -> Vec<OrderInput> {
		let origin_chain = self.origin_chain_id.try_into().unwrap_or(1);

		self.inputs
			.iter()
			.map(|input| {
				// input is [token_address, amount] as [U256; 2]
				let token_u256_bytes = input[0].to_be_bytes::<32>();
				let token_address_hex = bytes32_to_address(&token_u256_bytes);
				let token_addr =
					parse_address(&token_address_hex).unwrap_or(Address(vec![0u8; 20]));

				// Create interop addresses
				let asset = InteropAddress::from((origin_chain, token_addr));

				let user_addr = parse_address(&self.user).unwrap_or(Address(vec![0u8; 20]));
				let user = InteropAddress::from((origin_chain, user_addr));

				OrderInput {
					user,
					asset,
					amount: input[1],
					lock: None, // EIP-7683 doesn't specify lock info in inputs
				}
			})
			.collect()
	}

	fn parse_requested_outputs(&self) -> Vec<OrderOutput> {
		self.outputs
			.iter()
			.map(|output| {
				// Get chain ID from the output
				let chain_id = output.chain_id.try_into().unwrap_or(1);

				// Convert bytes32 token address to hex string and then Address
				let token_address_hex = bytes32_to_address(&output.token);
				let token_addr =
					parse_address(&token_address_hex).unwrap_or(Address(vec![0u8; 20]));

				// Convert bytes32 recipient address to hex string and then Address
				let recipient_address_hex = bytes32_to_address(&output.recipient);
				let recipient_addr =
					parse_address(&recipient_address_hex).unwrap_or(Address(vec![0u8; 20]));

				// Create interop addresses
				let asset = InteropAddress::from((chain_id, token_addr));
				let receiver = InteropAddress::from((chain_id, recipient_addr));

				OrderOutput {
					receiver,
					asset,
					amount: output.amount,
					calldata: if output.call.is_empty() {
						None
					} else {
						Some(with_0x_prefix(&hex::encode(&output.call)))
					},
				}
			})
			.collect()
	}

	fn parse_lock_type(&self) -> Option<String> {
		self.lock_type.map(|lt| lt.to_string())
	}

	fn input_oracle(&self) -> String {
		self.input_oracle.clone()
	}

	fn origin_chain_id(&self) -> u64 {
		self.origin_chain_id.try_into().unwrap_or(1)
	}

	fn destination_chain_ids(&self) -> Vec<u64> {
		self.outputs
			.iter()
			.map(|output| output.chain_id.try_into().unwrap_or(1))
			.collect()
	}
}

/// Hex string serialization helper
mod hex_string {
	use crate::with_0x_prefix;
	use serde::{Deserialize, Deserializer, Serializer};

	pub fn serialize<S>(bytes: &Vec<u8>, serializer: S) -> Result<S::Ok, S::Error>
	where
		S: Serializer,
	{
		serializer.serialize_str(&with_0x_prefix(&hex::encode(bytes)))
	}

	pub fn deserialize<'de, D>(deserializer: D) -> Result<Vec<u8>, D::Error>
	where
		D: Deserializer<'de>,
	{
		let s = String::deserialize(deserializer)?;
		let s = s.strip_prefix("0x").unwrap_or(&s);
		hex::decode(s).map_err(serde::de::Error::custom)
	}
}

// Solidity struct definitions for ABI encoding with OIF contracts
#[cfg(feature = "oif-interfaces")]
#[allow(clippy::too_many_arguments)]
pub mod interfaces {
	use alloy_sol_types::sol;

	sol! {
		/// StandardOrder for the OIF contracts (used for ABI encoding)
		#[derive(Debug)]
		struct StandardOrder {
			address user;
			uint256 nonce;
			uint256 originChainId;
			uint32 expires;
			uint32 fillDeadline;
			address inputOracle;
			uint256[2][] inputs;
			SolMandateOutput[] outputs;
		}

		/// MandateOutput for the OIF contracts (used for ABI encoding)
		#[derive(Debug)]
		struct SolMandateOutput {
			bytes32 oracle;
			bytes32 settler;
			uint256 chainId;
			bytes32 token;
			uint256 amount;
			bytes32 recipient;
			bytes call;
			bytes context;
		}

		/// Solve parameters combining timestamp and solver.
		struct SolveParams {
			uint32 timestamp;
			bytes32 solver;
		}

		/// IInputSettlerEscrow interface for the OIF contracts.
		#[sol(rpc)]
		interface IInputSettlerEscrow {
			function finalise(StandardOrder calldata order, SolveParams[] calldata solveParams, bytes32 destination, bytes calldata call) external;
			function finaliseWithSignature(StandardOrder calldata order, SolveParams[] calldata solveParams, bytes32 destination, bytes calldata call, bytes calldata signature) external;
			function open(StandardOrder calldata order) external;
			function openFor(StandardOrder calldata order, address sponsor, bytes calldata signature) external;
			function orderIdentifier(StandardOrder calldata order) external view returns (bytes32);
		}

		/// IInputSettlerCompact interface for Compact-based settlement.
		#[sol(rpc)]
		interface IInputSettlerCompact {
			function finalise(StandardOrder calldata order, bytes calldata signatures, SolveParams[] calldata solveParams, bytes32 destination, bytes calldata call) external;
			function finaliseWithSignature(StandardOrder calldata order, bytes calldata signatures, SolveParams[] calldata solveParams, bytes32 destination, bytes calldata call, bytes calldata orderOwnerSignature) external;
			function orderIdentifier(StandardOrder calldata order) external view returns (bytes32);
		}

		/// OutputSettlerSimple interface for filling orders.
		interface IOutputSettlerSimple {
			function fill(bytes32 orderId, SolMandateOutput calldata output, uint48 fillDeadline, bytes calldata fillerData) external returns (bytes32);
			function fillOrderOutputs(bytes32 orderId, SolMandateOutput[] calldata outputs, bytes calldata fillerData) external;
		}

		/// TheCompact contract interface for domain separator fetching.
		#[sol(rpc)]
		interface ITheCompact {
			function DOMAIN_SEPARATOR() external view returns (bytes32);
		}
	}
}

/// Convert Quote to StandardOrder with automatic order type detection
#[cfg(feature = "oif-interfaces")]
impl TryFrom<&Quote> for interfaces::StandardOrder {
	type Error = Box<dyn std::error::Error>;

	fn try_from(quote: &Quote) -> Result<Self, Self::Error> {
		// Get the first order to determine the signature type
		let quote_order = quote
			.orders
			.first()
			.ok_or("Quote must contain at least one order")?;

		// Handle different order types based on signature type
		match quote_order.signature_type {
			crate::SignatureType::Eip3009 => {
				// Handle EIP-3009 orders directly without looking for eip712 object
				Self::handle_eip3009_quote_conversion(quote)
			},
			crate::SignatureType::Eip712 => {
				// Extract and validate EIP-712 data from quote to detect order type
				let (eip712_data, primary_type) = Self::extract_eip712_data_from_quote(quote)?;

				// Determine processing approach based on order type
				if primary_type == "BatchCompact" {
					// Handle BatchCompact (ResourceLock) orders
					Self::handle_batch_compact_quote_conversion(quote, eip712_data)
				} else {
					// Handle Permit2 orders using existing implementation
					Self::handle_permit2_quote_conversion(quote, eip712_data)
				}
			},
		}
	}
}

#[cfg(feature = "oif-interfaces")]
impl interfaces::StandardOrder {
	/// Extract and validate EIP-712 data from quote
	fn extract_eip712_data_from_quote(quote: &Quote) -> Eip712ExtractionResult<'_> {
		let quote_order = quote
			.orders
			.first()
			.ok_or("Quote must contain at least one order")?;
		let message_data = quote_order
			.message
			.as_object()
			.ok_or("Invalid EIP-712 message structure")?;

		// Extract EIP-712 data (with or without wrapper)
		let (eip712_data, primary_type) = if message_data.contains_key("eip712") {
			// Wrapped format (e.g., Compact orders)
			let eip712 = message_data
				.get("eip712")
				.and_then(|e| e.as_object())
				.ok_or("Missing 'eip712' object in message")?;
			let primary = eip712
				.get("primaryType")
				.and_then(|p| p.as_str())
				.unwrap_or("PermitBatchWitnessTransferFrom");
			(eip712, primary)
		} else {
			// Direct format (e.g., Permit2 orders)
			(message_data, &quote_order.primary_type as &str)
		};

		Ok((eip712_data, primary_type))
	}

	/// Handle Permit2 order conversion (original logic)
	fn handle_permit2_quote_conversion(
		quote: &Quote,
		eip712_data: &serde_json::Map<String, serde_json::Value>,
	) -> Result<Self, Box<dyn std::error::Error>> {
		use crate::utils::parse_bytes32_from_hex;
		use alloy_primitives::{Address, U256};
		use interfaces::SolMandateOutput;

		// Extract user address from the first available input
		let first_input = quote
			.details
			.available_inputs
			.first()
			.ok_or("Quote must have at least one available input")?;
		let user_address = first_input.user.ethereum_address()?;

		// Extract nonce
		let nonce_str = eip712_data
			.get("nonce")
			.and_then(|n| n.as_str())
			.ok_or("Missing nonce in EIP-712 data")?;
		let nonce = U256::from_str_radix(nonce_str, 10)?;

		// Extract witness data
		let witness = eip712_data
			.get("witness")
			.and_then(|w| w.as_object())
			.ok_or("Missing 'witness' object in EIP-712 message")?;

		// Get origin chain ID
		let origin_chain_id = U256::from(first_input.user.ethereum_chain_id()?);

		// Extract timing data
		let expires = witness
			.get("expires")
			.and_then(|e| e.as_u64())
			.unwrap_or(quote.valid_until.unwrap_or(0)) as u32;
		let fill_deadline = expires;

		// Extract input oracle
		let input_oracle_str = witness
			.get("inputOracle")
			.and_then(|o| o.as_str())
			.ok_or("Missing 'inputOracle' in witness data")?;
		let input_oracle =
			Address::from_slice(&hex::decode(input_oracle_str.trim_start_matches("0x"))?);

		// Extract input data from permitted array
		let permitted = eip712_data
			.get("permitted")
			.and_then(|p| p.as_array())
			.ok_or("Missing permitted array in EIP-712 data")?;
		let first_permitted = permitted
			.first()
			.ok_or("Empty permitted array in EIP-712 data")?;

		let input_amount_str = first_permitted
			.get("amount")
			.and_then(|a| a.as_str())
			.ok_or("Missing amount in permitted token")?;
		let input_amount = U256::from_str_radix(input_amount_str, 10)?;

		let input_token_str = first_permitted
			.get("token")
			.and_then(|t| t.as_str())
			.ok_or("Missing token in permitted array")?;
		let input_token =
			Address::from_slice(&hex::decode(input_token_str.trim_start_matches("0x"))?);

		// Convert input token address to U256
		let mut token_bytes = [0u8; 32];
		token_bytes[12..32].copy_from_slice(&input_token.0 .0);
		let input_token_u256 = U256::from_be_bytes(token_bytes);
		let inputs = vec![[input_token_u256, input_amount]];

		// Extract outputs from witness
		let default_outputs = Vec::new();
		let witness_outputs = witness
			.get("outputs")
			.and_then(|o| o.as_array())
			.unwrap_or(&default_outputs);

		// Parse outputs
		let mut sol_outputs = Vec::new();
		for output_item in witness_outputs {
			if let Some(output_obj) = output_item.as_object() {
				let chain_id = output_obj
					.get("chainId")
					.and_then(|c| c.as_u64())
					.unwrap_or(0);
				let amount_str = output_obj
					.get("amount")
					.and_then(|a| a.as_str())
					.unwrap_or("0");
				let token_str = output_obj.get("token").and_then(|t| t.as_str()).unwrap();
				let recipient_str = output_obj
					.get("recipient")
					.and_then(|r| r.as_str())
					.unwrap();
				let oracle_str = output_obj.get("oracle").and_then(|o| o.as_str()).unwrap();
				let settler_str = output_obj.get("settler").and_then(|s| s.as_str()).unwrap();

				if let Ok(amount) = U256::from_str_radix(amount_str, 10) {
					let token_bytes = parse_bytes32_from_hex(token_str).unwrap_or([0u8; 32]);
					let recipient_bytes =
						parse_bytes32_from_hex(recipient_str).unwrap_or([0u8; 32]);
					let oracle_bytes = parse_bytes32_from_hex(oracle_str).unwrap_or([0u8; 32]);
					let settler_bytes = parse_bytes32_from_hex(settler_str).unwrap_or([0u8; 32]);

					sol_outputs.push(SolMandateOutput {
						oracle: oracle_bytes.into(),
						settler: settler_bytes.into(),
						chainId: U256::from(chain_id),
						token: token_bytes.into(),
						amount,
						recipient: recipient_bytes.into(),
						call: Vec::new().into(),
						context: Vec::new().into(),
					});
				}
			}
		}

		// Create the StandardOrder
		Ok(interfaces::StandardOrder {
			user: user_address,
			nonce,
			originChainId: origin_chain_id,
			expires,
			fillDeadline: fill_deadline,
			inputOracle: input_oracle,
			inputs,
			outputs: sol_outputs,
		})
	}

	/// Handle EIP-3009 order conversion
	fn handle_eip3009_quote_conversion(quote: &Quote) -> Result<Self, Box<dyn std::error::Error>> {
		use crate::standards::eip7930::InteropAddress;
		use alloy_primitives::{Address, U256};
		use interfaces::SolMandateOutput;

		// Extract message data from EIP-3009 order
		let quote_order = quote
			.orders
			.first()
			.ok_or("Quote must contain at least one order")?;
		let message_root = quote_order
			.message
			.as_object()
			.ok_or("Invalid EIP-3009 message structure")?;

		// For EIP-3009, the message is directly at the root level
		let message_data = message_root;

		// Extract user address from message 'from' field
		let from_str = message_data
			.get("from")
			.and_then(|f| f.as_str())
			.ok_or("Missing 'from' field in EIP-3009 message")?;
		let user_address = Address::from_slice(&hex::decode(from_str.trim_start_matches("0x"))?);

		// Get origin chain ID from available inputs
		let origin_chain_id = {
			let input = quote
				.details
				.available_inputs
				.first()
				.ok_or("Quote must have at least one available input")?;
			let interop_address = InteropAddress::from_hex(&input.asset.to_string())?;
			U256::from(interop_address.ethereum_chain_id()?)
		};

		// Extract timing from 'validBefore' field
		let valid_before = message_data
			.get("validBefore")
			.and_then(|v| v.as_i64())
			.unwrap_or(0) as u32;
		let expires = valid_before;
		let fill_deadline = valid_before;

		// For EIP-3009 orders, extract inputOracle from the message
		let input_oracle_str = message_data
			.get("inputOracle")
			.and_then(|o| o.as_str())
			.ok_or("Missing 'inputOracle' in EIP-3009 message")?;
		let input_oracle =
			Address::from_slice(&hex::decode(input_oracle_str.trim_start_matches("0x"))?);

		// Build inputs from available inputs in quote details
		let inputs = quote
			.details
			.available_inputs
			.iter()
			.map(|input| {
				let interop_address = InteropAddress::from_hex(&input.asset.to_string())
					.map_err(|e| format!("Invalid asset address: {}", e))?;
				let token_address = interop_address
					.ethereum_address()
					.map_err(|e| format!("Invalid Ethereum address: {}", e))?;

				// Convert token address to U256 (padded to 32 bytes)
				let mut token_bytes = [0u8; 32];
				token_bytes[12..32].copy_from_slice(&token_address.0 .0);
				let token_u256 = U256::from_be_bytes(token_bytes);

				Ok([token_u256, input.amount])
			})
			.collect::<Result<Vec<_>, String>>()?;

		// Build outputs from requested outputs in quote details (same as other flows)
		let mut sol_outputs = Vec::new();
		for output in &quote.details.requested_outputs {
			let output_interop = InteropAddress::from_hex(&output.asset.to_string())?;
			let receiver_interop = InteropAddress::from_hex(&output.receiver.to_string())?;

			let chain_id = output_interop.ethereum_chain_id()?;
			let token_address = output_interop.ethereum_address()?;
			let recipient_address = receiver_interop.ethereum_address()?;

			// Convert addresses to bytes32 format
			let mut token_bytes = [0u8; 32];
			token_bytes[12..32].copy_from_slice(&token_address.0 .0);

			let mut recipient_bytes = [0u8; 32];
			recipient_bytes[12..32].copy_from_slice(&recipient_address.0 .0);

			// Use the correct output_settler address (same as direct intent)
			// TODO: Once we align with new oif-spec, this needs to be fetched from signature metadata object
			let output_settler_hex = "0xcf7ed3acca5a467e9e704c703e8d87f634fb0fc9";
			let output_settler_bytes = hex::decode(output_settler_hex.trim_start_matches("0x"))
				.map_err(|e| format!("Invalid output settler address: {}", e))?;
			let mut settler_bytes32 = [0u8; 32];
			settler_bytes32[12..32].copy_from_slice(&output_settler_bytes);

			sol_outputs.push(SolMandateOutput {
				oracle: [0u8; 32].into(), // TODO: Update from signature metadata object once available.
				settler: settler_bytes32.into(), // TODO: Use correct output settler
				chainId: U256::from(chain_id),
				token: token_bytes.into(),
				amount: output.amount,
				recipient: recipient_bytes.into(),
				call: Vec::new().into(),
				context: Vec::new().into(),
			});
		}

		// For EIP-3009, use the realNonce (original microseconds) for StandardOrder construction
		// The 'nonce' field contains the order_identifier used for signature, 'realNonce' contains the actual nonce
		let nonce_str = message_data
			.get("realNonce")
			.and_then(|n| n.as_str())
			.or_else(|| message_data.get("nonce").and_then(|n| n.as_str())) // Fallback for compatibility
			.ok_or("Missing 'realNonce' or 'nonce' field in EIP-3009 message")?;
		let nonce = U256::from_str_radix(nonce_str.trim_start_matches("0x"), 16)
			.map_err(|e| format!("Invalid nonce format: {}", e))?;

		let standard_order = interfaces::StandardOrder {
			user: user_address,
			nonce,
			originChainId: origin_chain_id,
			expires,
			fillDeadline: fill_deadline,
			inputOracle: input_oracle,
			inputs,
			outputs: sol_outputs,
		};

		Ok(standard_order)
	}

	/// Handle BatchCompact order conversion for ResourceLock (moved from existing function)
	fn handle_batch_compact_quote_conversion(
		quote: &Quote,
		eip712_data: &serde_json::Map<String, serde_json::Value>,
	) -> Result<Self, Box<dyn std::error::Error>> {
		use crate::utils::parse_bytes32_from_hex;
		use alloy_primitives::{Address, U256};
		use interfaces::SolMandateOutput;

		// Extract user address from quote
		let first_input = quote
			.details
			.available_inputs
			.first()
			.ok_or("Quote must have at least one available input")?;
		let user_address = first_input.user.ethereum_address()?;
		let origin_chain_id = U256::from(first_input.user.ethereum_chain_id()?);

		let message = eip712_data
			.get("message")
			.and_then(|m| m.as_object())
			.ok_or("Missing 'message' object in BatchCompact EIP-712 data")?;

		// Extract nonce from BatchCompact message
		let nonce_str = message
			.get("nonce")
			.and_then(|n| n.as_str())
			.ok_or("Missing nonce in BatchCompact message")?;
		let nonce = U256::from_str_radix(nonce_str, 10)?;

		let mandate = message
			.get("mandate")
			.and_then(|m| m.as_object())
			.ok_or("Missing 'mandate' object in BatchCompact message")?;

		let expires_str = message
			.get("expires")
			.and_then(|e| e.as_str())
			.ok_or("Missing 'expires' in BatchCompact message")?;
		let expires = expires_str
			.parse::<u64>()
			.map_err(|e| format!("Invalid expires: {}", e))? as u32;

		let fill_deadline_str = mandate
			.get("fillDeadline")
			.and_then(|f| f.as_str())
			.ok_or("Missing 'fillDeadline' in mandate")?;
		let fill_deadline = fill_deadline_str
			.parse::<u64>()
			.map_err(|e| format!("Invalid fillDeadline: {}", e))? as u32;

		let input_oracle_str = mandate
			.get("inputOracle")
			.and_then(|o| o.as_str())
			.ok_or("Missing 'inputOracle' in mandate")?;
		let input_oracle =
			Address::from_slice(&hex::decode(input_oracle_str.trim_start_matches("0x"))?);

		// Extract from commitments array
		let commitments = message
			.get("commitments")
			.and_then(|c| c.as_array())
			.ok_or("Missing commitments array in BatchCompact message")?;
		let first_commitment = commitments
			.first()
			.ok_or("Empty commitments array in BatchCompact message")?;

		let input_amount_str = first_commitment
			.get("amount")
			.and_then(|a| a.as_str())
			.ok_or("Missing amount in commitment")?;
		let input_amount = U256::from_str_radix(input_amount_str, 10)?;

		let input_token_str = first_commitment
			.get("token")
			.and_then(|t| t.as_str())
			.ok_or("Missing token in commitment")?;
		let input_token =
			Address::from_slice(&hex::decode(input_token_str.trim_start_matches("0x"))?);

		// For BatchCompact, build TOKEN_ID = lockTag (12 bytes) + token address (20 bytes)
		let lock_tag_str = first_commitment
			.get("lockTag")
			.and_then(|t| t.as_str())
			.ok_or("Missing lockTag in commitment")?;
		let lock_tag_hex = lock_tag_str.trim_start_matches("0x");
		let token_hex = hex::encode(input_token.0 .0);
		let token_id_hex = format!("{}{}", lock_tag_hex, token_hex);
		let input_token_u256 = U256::from_str_radix(&token_id_hex, 16)
			.map_err(|e| format!("Failed to parse TOKEN_ID: {}", e))?;

		let inputs = vec![[input_token_u256, input_amount]];

		// Extract outputs from mandate
		let outputs_value = mandate.get("outputs").ok_or("Missing outputs in mandate")?;
		let mut sol_outputs = Vec::new();

		if let Some(outputs_array) = outputs_value.as_array() {
			for output_item in outputs_array {
				if let Some(output_obj) = output_item.as_object() {
					let chain_id = output_obj
						.get("chainId")
						.and_then(|c| {
							if let Some(s) = c.as_str() {
								s.parse::<u64>().ok()
							} else {
								c.as_u64()
							}
						})
						.unwrap_or(0);
					let amount_str = output_obj
						.get("amount")
						.and_then(|a| a.as_str())
						.unwrap_or("0");
					let token_str = output_obj.get("token").and_then(|t| t.as_str()).unwrap();
					let recipient_str = output_obj
						.get("recipient")
						.and_then(|r| r.as_str())
						.unwrap();
					let oracle_str = output_obj.get("oracle").and_then(|o| o.as_str()).unwrap();
					let settler_str = output_obj.get("settler").and_then(|s| s.as_str()).unwrap();

					if let Ok(amount) = U256::from_str_radix(amount_str, 10) {
						let token_bytes = parse_bytes32_from_hex(token_str).unwrap_or([0u8; 32]);
						let recipient_bytes =
							parse_bytes32_from_hex(recipient_str).unwrap_or([0u8; 32]);
						let oracle_bytes = parse_bytes32_from_hex(oracle_str).unwrap_or([0u8; 32]);
						let settler_bytes =
							parse_bytes32_from_hex(settler_str).unwrap_or([0u8; 32]);

						sol_outputs.push(SolMandateOutput {
							oracle: oracle_bytes.into(),
							settler: settler_bytes.into(),
							chainId: U256::from(chain_id),
							token: token_bytes.into(),
							amount,
							recipient: recipient_bytes.into(),
							call: Vec::new().into(),
							context: Vec::new().into(),
						});
					}
				}
			}
		}

		Ok(interfaces::StandardOrder {
			user: user_address,
			nonce,
			originChainId: origin_chain_id,
			expires,
			fillDeadline: fill_deadline,
			inputOracle: input_oracle,
			inputs,
			outputs: sol_outputs,
		})
	}
}

/// Implementation of QuoteParsable for EIP-7683 orders
#[cfg(feature = "oif-interfaces")]
impl QuoteParsable for Eip7683OrderData {
	fn quote_to_order_for_estimation(quote: &Quote) -> Order {
		use std::convert::TryFrom;

		// Use the unified TryFrom implementation that handles all order types automatically
		let standard_order = interfaces::StandardOrder::try_from(quote)
			.expect("Failed to convert quote to StandardOrder");

		// Convert StandardOrder to Eip7683OrderData
		let mut order_data = Eip7683OrderData::from(standard_order.clone());

		// Add the lock type from the quote
		let lock_type = quote.lock_type.parse::<LockType>().unwrap_or_else(|e| {
			tracing::warn!(
				"Failed to parse lock_type '{}': {}, using default",
				quote.lock_type,
				e
			);
			LockType::default()
		});
		tracing::debug!(
			"Converting quote with lock_type '{}' -> {:?}",
			quote.lock_type,
			lock_type
		);
		order_data.lock_type = Some(lock_type);

		// Create ChainSettlerInfo for the Order
		// For estimation, we use dummy settler addresses
		let input_chains = vec![crate::order::ChainSettlerInfo {
			chain_id: order_data.origin_chain_id.try_into().unwrap_or(1),
			settler_address: Address(vec![0u8; 20]), // Dummy address for estimation
		}];

		let output_chains: Vec<crate::order::ChainSettlerInfo> = order_data
			.outputs
			.iter()
			.map(|output| crate::order::ChainSettlerInfo {
				chain_id: output.chain_id.try_into().unwrap_or(1),
				settler_address: Address(output.settler.to_vec()), // Use settler from output
			})
			.collect();

		Order {
			// Use a clearly marked estimation-only ID
			id: format!("ESTIMATION_ONLY_quote_{}", quote.quote_id),
			standard: "eip7683".to_string(), // Use real standard for proper processing
			created_at: crate::current_timestamp(),
			updated_at: crate::current_timestamp(),
			status: OrderStatus::Created,
			data: serde_json::to_value(&order_data).unwrap_or(serde_json::Value::Null),
			solver_address: Address(vec![0u8; 20]), // Dummy address
			quote_id: Some(quote.quote_id.clone()),
			input_chains,
			output_chains,
			execution_params: None,
			prepare_tx_hash: None,
			fill_tx_hash: None,
			post_fill_tx_hash: None,
			pre_claim_tx_hash: None,
			claim_tx_hash: None,
			fill_proof: None,
		}
	}
}

/// Convert SolMandateOutput to MandateOutput
#[cfg(feature = "oif-interfaces")]
impl From<interfaces::SolMandateOutput> for MandateOutput {
	fn from(output: interfaces::SolMandateOutput) -> Self {
		MandateOutput {
			oracle: output.oracle.0,
			settler: output.settler.0,
			chain_id: output.chainId,
			token: output.token.0,
			amount: output.amount,
			recipient: output.recipient.0,
			call: output.call.to_vec(),
			context: output.context.to_vec(),
		}
	}
}

/// Convert MandateOutput to SolMandateOutput
#[cfg(feature = "oif-interfaces")]
impl From<MandateOutput> for interfaces::SolMandateOutput {
	fn from(output: MandateOutput) -> Self {
		use alloy_primitives::FixedBytes;
		interfaces::SolMandateOutput {
			oracle: FixedBytes::<32>::from(output.oracle),
			settler: FixedBytes::<32>::from(output.settler),
			chainId: output.chain_id,
			token: FixedBytes::<32>::from(output.token),
			amount: output.amount,
			recipient: FixedBytes::<32>::from(output.recipient),
			call: output.call.into(),
			context: output.context.into(),
		}
	}
}

/// Implement conversion from StandardOrder to Eip7683OrderData
#[cfg(feature = "oif-interfaces")]
impl From<interfaces::StandardOrder> for Eip7683OrderData {
	fn from(order: interfaces::StandardOrder) -> Self {
		use crate::utils::with_0x_prefix;
		use alloy_primitives::hex;

		// Convert outputs from SolMandateOutput to MandateOutput using From trait
		let outputs = order.outputs.into_iter().map(Into::into).collect();

		Eip7683OrderData {
			user: with_0x_prefix(&hex::encode(order.user)),
			nonce: order.nonce,
			origin_chain_id: order.originChainId,
			expires: order.expires,
			fill_deadline: order.fillDeadline,
			input_oracle: with_0x_prefix(&hex::encode(order.inputOracle)),
			inputs: order.inputs,
			order_id: [0u8; 32], // Will be computed separately
			gas_limit_overrides: GasLimitOverrides::default(),
			outputs,
			raw_order_data: None,
			signature: None,
			sponsor: None,
			lock_type: None,
		}
	}
}

/// Implement TryFrom for converting serde_json::Value to Eip7683OrderData
/// This allows us to parse intent data that may contain additional fields like sponsor/signature
impl TryFrom<&serde_json::Value> for Eip7683OrderData {
	type Error = serde_json::Error;

	fn try_from(value: &serde_json::Value) -> Result<Self, Self::Error> {
		serde_json::from_value(value.to_owned())
	}
}

#[cfg(test)]
mod tests {
	use super::*;
	use crate::utils::tests::builders::{Eip7683OrderDataBuilder, MandateOutputBuilder};
	use alloy_primitives::U256;
	use serde_json;

	#[test]
	fn test_lock_type_default() {
		let lock_type = LockType::default();
		assert_eq!(lock_type, LockType::Permit2Escrow);
	}

	#[test]
	fn test_lock_type_from_u8() {
		assert_eq!(LockType::from_u8(1), Some(LockType::Permit2Escrow));
		assert_eq!(LockType::from_u8(2), Some(LockType::Eip3009Escrow));
		assert_eq!(LockType::from_u8(3), Some(LockType::ResourceLock));
		assert_eq!(LockType::from_u8(0), None);
		assert_eq!(LockType::from_u8(4), None);
		assert_eq!(LockType::from_u8(255), None);
	}

	#[test]
	fn test_lock_type_to_u8() {
		assert_eq!(LockType::Permit2Escrow.to_u8(), 1);
		assert_eq!(LockType::Eip3009Escrow.to_u8(), 2);
		assert_eq!(LockType::ResourceLock.to_u8(), 3);
	}

	#[test]
	fn test_lock_type_is_compact() {
		assert!(!LockType::Permit2Escrow.is_compact());
		assert!(!LockType::Eip3009Escrow.is_compact());
		assert!(LockType::ResourceLock.is_compact());
	}

	#[test]
	fn test_lock_type_is_escrow() {
		assert!(LockType::Permit2Escrow.is_escrow());
		assert!(LockType::Eip3009Escrow.is_escrow());
		assert!(!LockType::ResourceLock.is_escrow());
	}

	#[test]
	fn test_lock_type_serialization() {
		let permit2 = LockType::Permit2Escrow;
		let json = serde_json::to_string(&permit2).unwrap();
		assert_eq!(json, "\"permit2_escrow\"");

		let eip3009 = LockType::Eip3009Escrow;
		let json = serde_json::to_string(&eip3009).unwrap();
		assert_eq!(json, "\"eip3009_escrow\"");

		let resource_lock = LockType::ResourceLock;
		let json = serde_json::to_string(&resource_lock).unwrap();
		assert_eq!(json, "\"resource_lock\"");
	}

	#[test]
	fn test_lock_type_deserialization() {
		let permit2: LockType = serde_json::from_str("\"permit2_escrow\"").unwrap();
		assert_eq!(permit2, LockType::Permit2Escrow);

		let eip3009: LockType = serde_json::from_str("\"eip3009_escrow\"").unwrap();
		assert_eq!(eip3009, LockType::Eip3009Escrow);

		let resource_lock: LockType = serde_json::from_str("\"resource_lock\"").unwrap();
		assert_eq!(resource_lock, LockType::ResourceLock);
	}

	#[test]
	fn test_gas_limit_overrides_default() {
		let overrides = GasLimitOverrides::default();
		assert_eq!(overrides.settle_gas_limit, None);
		assert_eq!(overrides.fill_gas_limit, None);
		assert_eq!(overrides.prepare_gas_limit, None);
	}

	#[test]
	fn test_gas_limit_overrides_serialization_empty() {
		let overrides = GasLimitOverrides::default();
		let json = serde_json::to_string(&overrides).unwrap();
		assert_eq!(json, "{}");
	}

	#[test]
	fn test_gas_limit_overrides_serialization_with_values() {
		let overrides = GasLimitOverrides {
			settle_gas_limit: Some(100000),
			fill_gas_limit: Some(200000),
			prepare_gas_limit: None,
		};
		let json = serde_json::to_string(&overrides).unwrap();
		let expected = r#"{"settle_gas_limit":100000,"fill_gas_limit":200000}"#;
		assert_eq!(json, expected);
	}

	#[test]
	fn test_gas_limit_overrides_deserialization() {
		let json = r#"{"settle_gas_limit":100000,"fill_gas_limit":200000}"#;
		let overrides: GasLimitOverrides = serde_json::from_str(json).unwrap();
		assert_eq!(overrides.settle_gas_limit, Some(100000));
		assert_eq!(overrides.fill_gas_limit, Some(200000));
		assert_eq!(overrides.prepare_gas_limit, None);
	}

	#[test]
	fn test_mandate_output_serialization() {
		let output = MandateOutputBuilder::new()
			.oracle([1u8; 32])
			.settler([2u8; 32])
			.chain_id(U256::from(1))
			.token([3u8; 32])
			.amount(U256::from(1000))
			.recipient([4u8; 32])
			.call(vec![0xab, 0xcd])
			.context(vec![0x12, 0x34])
			.build();

		let json = serde_json::to_string(&output).unwrap();
		assert!(json.contains("\"call\":\"0xabcd\""));
		assert!(json.contains("\"context\":\"0x1234\""));
	}

	#[test]
	fn test_mandate_output_deserialization_with_0x_prefix() {
		let json = r#"{
			"oracle": [1,1,1,1,1,1,1,1,1,1,1,1,1,1,1,1,1,1,1,1,1,1,1,1,1,1,1,1,1,1,1,1],
			"settler": [2,2,2,2,2,2,2,2,2,2,2,2,2,2,2,2,2,2,2,2,2,2,2,2,2,2,2,2,2,2,2,2],
			"chain_id": "1",
			"token": [3,3,3,3,3,3,3,3,3,3,3,3,3,3,3,3,3,3,3,3,3,3,3,3,3,3,3,3,3,3,3,3],
			"amount": "1000",
			"recipient": [4,4,4,4,4,4,4,4,4,4,4,4,4,4,4,4,4,4,4,4,4,4,4,4,4,4,4,4,4,4,4,4],
			"call": "0xabcd",
			"context": "0x1234"
		}"#;

		let output: MandateOutput = serde_json::from_str(json).unwrap();
		assert_eq!(output.call, vec![0xab, 0xcd]);
		assert_eq!(output.context, vec![0x12, 0x34]);
	}

	#[test]
	fn test_mandate_output_deserialization_without_0x_prefix() {
		let json = r#"{
			"oracle": [1,1,1,1,1,1,1,1,1,1,1,1,1,1,1,1,1,1,1,1,1,1,1,1,1,1,1,1,1,1,1,1],
			"settler": [2,2,2,2,2,2,2,2,2,2,2,2,2,2,2,2,2,2,2,2,2,2,2,2,2,2,2,2,2,2,2,2],
			"chain_id": "1",
			"token": [3,3,3,3,3,3,3,3,3,3,3,3,3,3,3,3,3,3,3,3,3,3,3,3,3,3,3,3,3,3,3,3],
			"amount": "1000",
			"recipient": [4,4,4,4,4,4,4,4,4,4,4,4,4,4,4,4,4,4,4,4,4,4,4,4,4,4,4,4,4,4,4,4],
			"call": "abcd",
			"context": "1234"
		}"#;

		let output: MandateOutput = serde_json::from_str(json).unwrap();
		assert_eq!(output.call, vec![0xab, 0xcd]);
		assert_eq!(output.context, vec![0x12, 0x34]);
	}

	#[test]
	fn test_mandate_output_empty_hex_fields() {
		let output = MandateOutputBuilder::new()
			.oracle([0u8; 32])
			.settler([0u8; 32])
			.chain_id(U256::from(1))
			.token([0u8; 32])
			.amount(U256::from(0))
			.recipient([0u8; 32])
			.build();

		let json = serde_json::to_string(&output).unwrap();
		assert!(json.contains("\"call\":\"0x\""));
		assert!(json.contains("\"context\":\"0x\""));

		// Test round-trip
		let deserialized: MandateOutput = serde_json::from_str(&json).unwrap();
		assert_eq!(deserialized.call, Vec::<u8>::new());
		assert_eq!(deserialized.context, Vec::<u8>::new());
	}

	#[test]
	fn test_eip7683_order_data_serialization() {
		let output = MandateOutputBuilder::new()
			.oracle([1u8; 32])
			.settler([2u8; 32])
			.chain_id(U256::from(1))
			.token([3u8; 32])
			.amount(U256::from(1000))
			.recipient([4u8; 32])
			.call(vec![0xab, 0xcd])
			.context(vec![0x12, 0x34])
			.build();

		let order = Eip7683OrderDataBuilder::new()
			.user("0x1234567890123456789012345678901234567890")
			.nonce(U256::from(123))
			.origin_chain_id(U256::from(1))
			.expires(1234567890)
			.fill_deadline(1234567900)
			.input_oracle("0xoracle123")
			.add_input(U256::from(1), U256::from(1000))
			.order_id([5u8; 32])
			.add_output(output)
			.raw_order_data("0xrawdata")
			.signature("0xsignature")
			.lock_type(LockType::Permit2Escrow)
			.build();

		let json = serde_json::to_string(&order).unwrap();
		assert!(json.contains("\"user\":"));
		assert!(json.contains("\"raw_order_data\":\"0xrawdata\""));
		assert!(json.contains("\"signature\":\"0xsignature\""));
		assert!(json.contains("\"lock_type\":\"permit2_escrow\""));
		assert!(!json.contains("\"sponsor\":")); // Should be omitted when None
	}

	#[test]
	fn test_eip7683_order_data_deserialization() {
		let json = r#"{
			"user": "0x1234567890123456789012345678901234567890",
			"nonce": "123",
			"origin_chain_id": "1",
			"expires": 1234567890,
			"fill_deadline": 1234567900,
			"input_oracle": "0xoracle123",
			"inputs": [["1", "1000"]],
			"order_id": [5,5,5,5,5,5,5,5,5,5,5,5,5,5,5,5,5,5,5,5,5,5,5,5,5,5,5,5,5,5,5,5],
			"gas_limit_overrides": {},
			"outputs": [{
				"oracle": [1,1,1,1,1,1,1,1,1,1,1,1,1,1,1,1,1,1,1,1,1,1,1,1,1,1,1,1,1,1,1,1],
				"settler": [2,2,2,2,2,2,2,2,2,2,2,2,2,2,2,2,2,2,2,2,2,2,2,2,2,2,2,2,2,2,2,2],
				"chain_id": "1",
				"token": [3,3,3,3,3,3,3,3,3,3,3,3,3,3,3,3,3,3,3,3,3,3,3,3,3,3,3,3,3,3,3,3],
				"amount": "1000",
				"recipient": [4,4,4,4,4,4,4,4,4,4,4,4,4,4,4,4,4,4,4,4,4,4,4,4,4,4,4,4,4,4,4,4],
				"call": "0xabcd",
				"context": "0x1234"
			}]
		}"#;

		let order: Eip7683OrderData = serde_json::from_str(json).unwrap();
		assert_eq!(order.user, "0x1234567890123456789012345678901234567890");
		assert_eq!(order.nonce, U256::from(123));
		assert_eq!(order.inputs.len(), 1);
		assert_eq!(order.inputs[0], [U256::from(1), U256::from(1000)]);
		assert_eq!(order.outputs.len(), 1);
		assert_eq!(order.raw_order_data, None);
		assert_eq!(order.signature, None);
		assert_eq!(order.sponsor, None);
		assert_eq!(order.lock_type, None);
	}

	#[test]
	fn test_hex_string_serialization_empty() {
		use super::hex_string;
		use serde_json;

		#[derive(Serialize)]
		struct TestStruct {
			#[serde(with = "hex_string")]
			data: Vec<u8>,
		}

		let test = TestStruct { data: vec![] };
		let json = serde_json::to_string(&test).unwrap();
		assert_eq!(json, r#"{"data":"0x"}"#);
	}

	#[allow(clippy::clone_on_copy)]
	#[test]
	fn test_clone_and_debug() {
		let lock_type = LockType::Permit2Escrow;
		let cloned = lock_type.clone();
		assert_eq!(lock_type, cloned);

		let debug_str = format!("{:?}", lock_type);
		assert!(debug_str.contains("Permit2Escrow"));

		let overrides = GasLimitOverrides::default();
		let cloned_overrides = overrides.clone();
		assert_eq!(
			overrides.settle_gas_limit,
			cloned_overrides.settle_gas_limit
		);

		let output = MandateOutputBuilder::new()
			.oracle([1u8; 32])
			.settler([2u8; 32])
			.chain_id(U256::from(1))
			.token([3u8; 32])
			.amount(U256::from(1000))
			.recipient([4u8; 32])
			.call(vec![0xab, 0xcd])
			.context(vec![0x12, 0x34])
			.build();
		let cloned_output = output.clone();
		assert_eq!(output.amount, cloned_output.amount);
		assert_eq!(output.call, cloned_output.call);
	}

	#[test]
	fn test_large_values() {
		let large_u256 = U256::MAX;
		let output = MandateOutputBuilder::new()
			.oracle([255u8; 32])
			.settler([0u8; 32])
			.chain_id(large_u256)
			.token([128u8; 32])
			.amount(large_u256)
			.recipient([64u8; 32])
			.call(vec![0; 1000])     // Large call data
			.context(vec![255; 500]) // Large context
			.build();

		// Test serialization/deserialization with large values
		let json = serde_json::to_string(&output).unwrap();
		let deserialized: MandateOutput = serde_json::from_str(&json).unwrap();

		assert_eq!(deserialized.chain_id, large_u256);
		assert_eq!(deserialized.amount, large_u256);
		assert_eq!(deserialized.call.len(), 1000);
		assert_eq!(deserialized.context.len(), 500);
	}
}<|MERGE_RESOLUTION|>--- conflicted
+++ resolved
@@ -60,13 +60,8 @@
 	pub fn as_str(&self) -> &'static str {
 		match self {
 			LockType::Permit2Escrow => "permit2_escrow",
-<<<<<<< HEAD
 			LockType::Eip3009Escrow => "eip3009_escrow",
 			LockType::ResourceLock => "resource_lock",
-=======
-			LockType::Eip3009Escrow => "eip3009_escrow", // Use standardized eip3009 prefix
-			LockType::ResourceLock => "compact_resource_lock",
->>>>>>> 464042cb
 		}
 	}
 }
@@ -78,13 +73,8 @@
 		match s {
 			// String representations
 			"permit2_escrow" => Ok(LockType::Permit2Escrow),
-<<<<<<< HEAD
 			"eip3009_escrow" => Ok(LockType::Eip3009Escrow),
 			"resource_lock" => Ok(LockType::ResourceLock),
-=======
-			"eip3009_escrow" => Ok(LockType::Eip3009Escrow), // Accept both variants for compatibility
-			"compact_resource_lock" => Ok(LockType::ResourceLock),
->>>>>>> 464042cb
 			// Numeric string representations
 			"1" => Ok(LockType::Permit2Escrow),
 			"2" => Ok(LockType::Eip3009Escrow),

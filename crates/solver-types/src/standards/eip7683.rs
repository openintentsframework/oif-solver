//! EIP-7683 Cross-Chain Order Types
//!
//! This module defines the data structures for EIP-7683 cross-chain orders
//! that are shared across the solver system. Updated to match the new OIF
//! contracts structure with StandardOrder and MandateOutput types.

use alloy_primitives::U256;
use serde::{Deserialize, Serialize};
use std::str::FromStr;

/// Lock type for cross-chain orders, determining the custody mechanism used.
///
/// This enum represents the different ways user funds can be locked/held
/// during the cross-chain order lifecycle.
#[derive(Debug, Clone, Copy, PartialEq, Eq, Serialize, Deserialize, Default)]
#[serde(rename_all = "snake_case")]
pub enum LockType {
	/// Permit2-based escrow mechanism
	/// Uses Permit2 signatures for gasless token approvals
	#[serde(rename = "permit2_escrow")]
	#[default]
	Permit2Escrow = 1,
	/// EIP-3009 based escrow mechanism  
	/// Uses transferWithAuthorization for gasless transfers
	#[serde(rename = "eip3009_escrow")]
	Eip3009Escrow = 2,
	/// Resource lock mechanism (The Compact)
	/// Uses TheCompact protocol for resource locking
	#[serde(rename = "compact_resource_lock")]
	ResourceLock = 3,
}

impl LockType {
	/// Convert from u8 representation for backward compatibility
	pub fn from_u8(value: u8) -> Option<Self> {
		match value {
			1 => Some(LockType::Permit2Escrow),
			2 => Some(LockType::Eip3009Escrow),
			3 => Some(LockType::ResourceLock),
			_ => None,
		}
	}

	/// Convert to u8 representation for backward compatibility
	pub fn to_u8(self) -> u8 {
		self as u8
	}

	/// Returns true if this lock type uses compact settlement
	pub fn is_compact(&self) -> bool {
		matches!(self, LockType::ResourceLock)
	}

	/// Returns true if this lock type uses escrow settlement
	pub fn is_escrow(&self) -> bool {
		matches!(self, LockType::Permit2Escrow | LockType::Eip3009Escrow)
	}

	/// Get the string representation for this lock type
	pub fn as_str(&self) -> &'static str {
		match self {
			LockType::Permit2Escrow => "permit2_escrow",
			LockType::Eip3009Escrow => "eip3009_escrow", // Use standardized eip3009 prefix
			LockType::ResourceLock => "compact_resource_lock",
		}
	}
}

impl FromStr for LockType {
	type Err = String;

	fn from_str(s: &str) -> Result<Self, Self::Err> {
		match s {
			// String representations
			"permit2_escrow" => Ok(LockType::Permit2Escrow),
			"eip3009_escrow" | "erc3009_escrow" => Ok(LockType::Eip3009Escrow), // Accept both variants for compatibility
			"compact_resource_lock" => Ok(LockType::ResourceLock),
			// Numeric string representations
			"1" => Ok(LockType::Permit2Escrow),
			"2" => Ok(LockType::Eip3009Escrow),
			"3" => Ok(LockType::ResourceLock),
			_ => Err(format!("Invalid lock type: {}", s)),
		}
	}
}

impl std::fmt::Display for LockType {
	fn fmt(&self, f: &mut std::fmt::Formatter<'_>) -> std::fmt::Result {
		write!(f, "{}", self.as_str())
	}
}
/// Gas limit overrides for various transaction types
#[derive(Default, Debug, Clone, Serialize, Deserialize)]
pub struct GasLimitOverrides {
	/// Gas limit for settlement transaction
	#[serde(skip_serializing_if = "Option::is_none")]
	pub settle_gas_limit: Option<u64>,
	/// Gas limit for fill transaction
	#[serde(skip_serializing_if = "Option::is_none")]
	pub fill_gas_limit: Option<u64>,
	/// Gas limit for prepare transaction
	#[serde(skip_serializing_if = "Option::is_none")]
	pub prepare_gas_limit: Option<u64>,
}

/// EIP-7683 specific order data structure.
///
/// Contains all the necessary information for processing a cross-chain order
/// based on the StandardOrder format from the OIF contracts.
#[derive(Debug, Clone, Serialize, Deserialize)]
pub struct Eip7683OrderData {
	/// The address of the user initiating the cross-chain order
	pub user: String,
	/// Unique nonce to prevent order replay attacks
	pub nonce: U256,
	/// Chain ID where the order originates
	pub origin_chain_id: U256,
	/// Unix timestamp when the order expires
	pub expires: u32,
	/// Deadline by which the order must be filled
	pub fill_deadline: u32,
	/// Address of the oracle responsible for validating fills
	pub input_oracle: String,
	/// Input tokens and amounts as tuples of [token_address, amount]
	/// Format: Vec<[token_as_U256, amount_as_U256]>
	pub inputs: Vec<[U256; 2]>,
	/// Unique 32-byte identifier for the order
	pub order_id: [u8; 32],
	/// Gas limit overrides for transaction execution
	pub gas_limit_overrides: GasLimitOverrides,
	/// List of outputs specifying tokens, amounts, and recipients
	pub outputs: Vec<MandateOutput>,
	/// Optional raw order data (StandardOrder encoded as bytes)
	#[serde(skip_serializing_if = "Option::is_none")]
	pub raw_order_data: Option<String>,
	/// Optional signature for off-chain order validation (Permit2Witness signature)
	#[serde(skip_serializing_if = "Option::is_none")]
	pub signature: Option<String>,
	/// Optional sponsor address for off-chain orders
	#[serde(skip_serializing_if = "Option::is_none")]
	pub sponsor: Option<String>,
	/// Optional lock type determining the custody mechanism
	#[serde(skip_serializing_if = "Option::is_none")]
	pub lock_type: Option<LockType>,
}

/// Represents a MandateOutput of the OIF contracts.
///
/// Outputs define the tokens and amounts that should be received by recipients
/// as a result of executing the cross-chain order.
#[derive(Debug, Clone, Serialize, Deserialize)]
pub struct MandateOutput {
	/// Oracle implementation responsible for collecting proof (bytes32)
	/// Zero value indicates same-chain or default oracle
	pub oracle: [u8; 32],
	/// Output Settler on the output chain responsible for settling (bytes32)
	pub settler: [u8; 32],
	/// The chain ID where the output should be delivered
	pub chain_id: U256,
	/// The token to be received (bytes32 - padded address)
	pub token: [u8; 32],
	/// The amount of tokens to be received
	pub amount: U256,
	/// The recipient that should receive the tokens (bytes32 - padded address)
	pub recipient: [u8; 32],
	/// Data delivered to recipient through settlement callback
	#[serde(with = "hex_string")]
	pub call: Vec<u8>,
	/// Additional output context for settlement
	#[serde(with = "hex_string")]
	pub context: Vec<u8>,
}

/// Alias for backward compatibility
pub type Output = MandateOutput;

#[cfg(feature = "oif-interfaces")]
use crate::api::{Quote, QuoteParsable};
use crate::order::OrderParsable;
use crate::standards::eip7930::InteropAddress;
#[cfg(feature = "oif-interfaces")]
use crate::utils::eip712::Eip712ExtractionResult;
use crate::{
	bytes32_to_address, parse_address, with_0x_prefix, Address, AvailableInput, RequestedOutput,
};

#[cfg(feature = "oif-interfaces")]
use crate::{Order, OrderStatus};

/// Implementation of OrderParsable for EIP-7683 orders
impl OrderParsable for Eip7683OrderData {
	fn parse_available_inputs(&self) -> Vec<AvailableInput> {
		let origin_chain = self.origin_chain_id.try_into().unwrap_or(1);

		self.inputs
			.iter()
			.map(|input| {
				// input is [token_address, amount] as [U256; 2]
				let token_u256_bytes = input[0].to_be_bytes::<32>();
				let token_address_hex = bytes32_to_address(&token_u256_bytes);
				let token_addr =
					parse_address(&token_address_hex).unwrap_or(Address(vec![0u8; 20]));

				// Create interop addresses
				let asset = InteropAddress::from((origin_chain, token_addr));

				let user_addr = parse_address(&self.user).unwrap_or(Address(vec![0u8; 20]));
				let user = InteropAddress::from((origin_chain, user_addr));

				AvailableInput {
					user,
					asset,
					amount: input[1],
					lock: None, // EIP-7683 doesn't specify lock info in inputs
				}
			})
			.collect()
	}

	fn parse_requested_outputs(&self) -> Vec<RequestedOutput> {
		self.outputs
			.iter()
			.map(|output| {
				// Get chain ID from the output
				let chain_id = output.chain_id.try_into().unwrap_or(1);

				// Convert bytes32 token address to hex string and then Address
				let token_address_hex = bytes32_to_address(&output.token);
				let token_addr =
					parse_address(&token_address_hex).unwrap_or(Address(vec![0u8; 20]));

				// Convert bytes32 recipient address to hex string and then Address
				let recipient_address_hex = bytes32_to_address(&output.recipient);
				let recipient_addr =
					parse_address(&recipient_address_hex).unwrap_or(Address(vec![0u8; 20]));

				// Create interop addresses
				let asset = InteropAddress::from((chain_id, token_addr));
				let receiver = InteropAddress::from((chain_id, recipient_addr));

				RequestedOutput {
					receiver,
					asset,
					amount: output.amount,
					calldata: if output.call.is_empty() {
						None
					} else {
						Some(with_0x_prefix(&hex::encode(&output.call)))
					},
				}
			})
			.collect()
	}

	fn parse_lock_type(&self) -> Option<String> {
		self.lock_type.map(|lt| lt.to_string())
	}

	fn input_oracle(&self) -> String {
		self.input_oracle.clone()
	}

	fn origin_chain_id(&self) -> u64 {
		self.origin_chain_id.try_into().unwrap_or(1)
	}

	fn destination_chain_ids(&self) -> Vec<u64> {
		self.outputs
			.iter()
			.map(|output| output.chain_id.try_into().unwrap_or(1))
			.collect()
	}
}

/// Hex string serialization helper
mod hex_string {
	use crate::with_0x_prefix;
	use serde::{Deserialize, Deserializer, Serializer};

	pub fn serialize<S>(bytes: &Vec<u8>, serializer: S) -> Result<S::Ok, S::Error>
	where
		S: Serializer,
	{
		serializer.serialize_str(&with_0x_prefix(&hex::encode(bytes)))
	}

	pub fn deserialize<'de, D>(deserializer: D) -> Result<Vec<u8>, D::Error>
	where
		D: Deserializer<'de>,
	{
		let s = String::deserialize(deserializer)?;
		let s = s.strip_prefix("0x").unwrap_or(&s);
		hex::decode(s).map_err(serde::de::Error::custom)
	}
}

// Solidity struct definitions for ABI encoding with OIF contracts
#[cfg(feature = "oif-interfaces")]
#[allow(clippy::too_many_arguments)]
pub mod interfaces {
	use alloy_sol_types::sol;

	sol! {
		/// StandardOrder for the OIF contracts (used for ABI encoding)
		#[derive(Debug)]
		struct StandardOrder {
			address user;
			uint256 nonce;
			uint256 originChainId;
			uint32 expires;
			uint32 fillDeadline;
			address inputOracle;
			uint256[2][] inputs;
			SolMandateOutput[] outputs;
		}

		/// MandateOutput for the OIF contracts (used for ABI encoding)
		#[derive(Debug)]
		struct SolMandateOutput {
			bytes32 oracle;
			bytes32 settler;
			uint256 chainId;
			bytes32 token;
			uint256 amount;
			bytes32 recipient;
			bytes call;
			bytes context;
		}

		/// Solve parameters combining timestamp and solver.
		struct SolveParams {
			uint32 timestamp;
			bytes32 solver;
		}

		/// IInputSettlerEscrow interface for the OIF contracts.
		#[sol(rpc)]
		interface IInputSettlerEscrow {
			function finalise(StandardOrder calldata order, SolveParams[] calldata solveParams, bytes32 destination, bytes calldata call) external;
			function finaliseWithSignature(StandardOrder calldata order, SolveParams[] calldata solveParams, bytes32 destination, bytes calldata call, bytes calldata signature) external;
			function open(StandardOrder calldata order) external;
			function openFor(StandardOrder calldata order, address sponsor, bytes calldata signature) external;
			function orderIdentifier(StandardOrder calldata order) external view returns (bytes32);
		}

		/// IInputSettlerCompact interface for Compact-based settlement.
		#[sol(rpc)]
		interface IInputSettlerCompact {
			function finalise(StandardOrder calldata order, bytes calldata signatures, SolveParams[] calldata solveParams, bytes32 destination, bytes calldata call) external;
			function finaliseWithSignature(StandardOrder calldata order, bytes calldata signatures, SolveParams[] calldata solveParams, bytes32 destination, bytes calldata call, bytes calldata orderOwnerSignature) external;
			function orderIdentifier(StandardOrder calldata order) external view returns (bytes32);
		}

		/// OutputSettlerSimple interface for filling orders.
		interface IOutputSettlerSimple {
			function fill(bytes32 orderId, SolMandateOutput calldata output, uint48 fillDeadline, bytes calldata fillerData) external returns (bytes32);
			function fillOrderOutputs(bytes32 orderId, SolMandateOutput[] calldata outputs, bytes calldata fillerData) external;
		}

		/// TheCompact contract interface for domain separator fetching.
		#[sol(rpc)]
		interface ITheCompact {
			function DOMAIN_SEPARATOR() external view returns (bytes32);
		}
	}
}

/// Convert Quote to StandardOrder with automatic order type detection
#[cfg(feature = "oif-interfaces")]
impl TryFrom<&Quote> for interfaces::StandardOrder {
	type Error = Box<dyn std::error::Error>;

	fn try_from(quote: &Quote) -> Result<Self, Self::Error> {
<<<<<<< HEAD
		// Get the first order to determine the signature type
		let quote_order = quote
			.orders
=======
		// Extract and validate EIP-712 data from quote to detect order type
		let (eip712_data, primary_type) = Self::extract_eip712_data_from_quote(quote)?;

		// Determine processing approach based on order type
		if primary_type == "BatchCompact" {
			// Handle BatchCompact (ResourceLock) orders
			Self::handle_batch_compact_quote_conversion(quote, eip712_data)
		} else {
			// Handle Permit2/EIP3009 orders using existing implementation
			Self::handle_permit2_eip3009_quote_conversion(quote, eip712_data)
		}
	}
}

#[cfg(feature = "oif-interfaces")]
impl interfaces::StandardOrder {
	/// Extract and validate EIP-712 data from quote
	fn extract_eip712_data_from_quote(quote: &Quote) -> Eip712ExtractionResult<'_> {
		let quote_order = quote
			.orders
			.first()
			.ok_or("Quote must contain at least one order")?;
		let message_data = quote_order
			.message
			.as_object()
			.ok_or("Invalid EIP-712 message structure")?;
		let eip712_data = message_data
			.get("eip712")
			.and_then(|e| e.as_object())
			.ok_or("Missing 'eip712' object in message")?;

		let primary_type = eip712_data
			.get("primaryType")
			.and_then(|p| p.as_str())
			.unwrap_or("PermitBatchWitnessTransferFrom");

		Ok((eip712_data, primary_type))
	}

	/// Handle Permit2/EIP3009 order conversion (original logic)
	fn handle_permit2_eip3009_quote_conversion(
		quote: &Quote,
		eip712_data: &serde_json::Map<String, serde_json::Value>,
	) -> Result<Self, Box<dyn std::error::Error>> {
		use crate::standards::eip7930::InteropAddress;
		use crate::utils::parse_bytes32_from_hex;
		use alloy_primitives::{Address, U256};
		use interfaces::SolMandateOutput;

		// Extract user address from the first available input
		let user_str = &quote
			.details
			.available_inputs
>>>>>>> ea06cc8c
			.first()
			.ok_or("Quote must contain at least one order")?;

		// Handle different order types based on signature type
		match quote_order.signature_type {
			crate::SignatureType::Erc3009 => {
				// Handle ERC-3009 orders directly without looking for eip712 object
				Self::handle_erc3009_quote_conversion(quote)
			},
			crate::SignatureType::Eip712 => {
				// Extract and validate EIP-712 data from quote to detect order type
				let (eip712_data, primary_type) = Self::extract_eip712_data_from_quote(quote)?;

				// Determine processing approach based on order type
				if primary_type == "BatchCompact" {
					// Handle BatchCompact (ResourceLock) orders
					Self::handle_batch_compact_quote_conversion(quote, eip712_data)
				} else {
					// Handle Permit2 orders using existing implementation
					Self::handle_permit2_quote_conversion(quote, eip712_data)
				}
			},
		}
	}
}

<<<<<<< HEAD
#[cfg(feature = "oif-interfaces")]
impl interfaces::StandardOrder {
	/// Extract and validate EIP-712 data from quote
	fn extract_eip712_data_from_quote(quote: &Quote) -> Eip712ExtractionResult<'_> {
		let quote_order = quote
			.orders
			.first()
			.ok_or("Quote must contain at least one order")?;
		let message_data = quote_order
			.message
			.as_object()
			.ok_or("Invalid EIP-712 message structure")?;
		let eip712_data = message_data
			.get("eip712")
			.and_then(|e| e.as_object())
			.ok_or("Missing 'eip712' object in message")?;

		let primary_type = eip712_data
			.get("primaryType")
			.and_then(|p| p.as_str())
			.unwrap_or("PermitBatchWitnessTransferFrom");

		Ok((eip712_data, primary_type))
	}

	/// Handle Permit2 order conversion (original logic)
	fn handle_permit2_quote_conversion(
		quote: &Quote,
		eip712_data: &serde_json::Map<String, serde_json::Value>,
	) -> Result<Self, Box<dyn std::error::Error>> {
		use crate::standards::eip7930::InteropAddress;
		use crate::utils::parse_bytes32_from_hex;
		use alloy_primitives::{Address, U256};
		use interfaces::SolMandateOutput;

		// Extract user address from the first available input
		let user_str = &quote
			.details
			.available_inputs
			.first()
			.ok_or("Quote must have at least one available input")?
			.user;
		let interop_address = InteropAddress::from_hex(&user_str.to_string())?;
		let user_address = interop_address.ethereum_address()?;

=======
>>>>>>> ea06cc8c
		// Extract nonce
		let nonce_str = eip712_data
			.get("nonce")
			.and_then(|n| n.as_str())
			.ok_or("Missing nonce in EIP-712 data")?;
		let nonce = U256::from_str_radix(nonce_str, 10)?;

		// Extract witness data
		let witness = eip712_data
			.get("witness")
			.and_then(|w| w.as_object())
			.ok_or("Missing 'witness' object in EIP-712 message")?;

		// Get origin chain ID
		let origin_chain_id = U256::from(interop_address.ethereum_chain_id()?);

		// Extract timing data
		let expires = witness
			.get("expires")
			.and_then(|e| e.as_u64())
			.unwrap_or(quote.valid_until.unwrap_or(0)) as u32;
		let fill_deadline = expires;

		// Extract input oracle
		let input_oracle_str = witness
			.get("inputOracle")
			.and_then(|o| o.as_str())
			.ok_or("Missing 'inputOracle' in witness data")?;
		let input_oracle =
			Address::from_slice(&hex::decode(input_oracle_str.trim_start_matches("0x"))?);

		// Extract input data from permitted array
		let permitted = eip712_data
			.get("permitted")
			.and_then(|p| p.as_array())
			.ok_or("Missing permitted array in EIP-712 data")?;
		let first_permitted = permitted
			.first()
			.ok_or("Empty permitted array in EIP-712 data")?;

		let input_amount_str = first_permitted
			.get("amount")
			.and_then(|a| a.as_str())
			.ok_or("Missing amount in permitted token")?;
		let input_amount = U256::from_str_radix(input_amount_str, 10)?;

		let input_token_str = first_permitted
			.get("token")
			.and_then(|t| t.as_str())
			.ok_or("Missing token in permitted array")?;
		let input_token =
			Address::from_slice(&hex::decode(input_token_str.trim_start_matches("0x"))?);

		// Convert input token address to U256
		let mut token_bytes = [0u8; 32];
		token_bytes[12..32].copy_from_slice(&input_token.0 .0);
		let input_token_u256 = U256::from_be_bytes(token_bytes);
		let inputs = vec![[input_token_u256, input_amount]];

		// Extract outputs from witness
		let default_outputs = Vec::new();
		let witness_outputs = witness
			.get("outputs")
			.and_then(|o| o.as_array())
			.unwrap_or(&default_outputs);

		// Parse outputs
		let mut sol_outputs = Vec::new();
		for output_item in witness_outputs {
			if let Some(output_obj) = output_item.as_object() {
				let chain_id = output_obj
					.get("chainId")
					.and_then(|c| c.as_u64())
					.unwrap_or(0);
				let amount_str = output_obj
					.get("amount")
					.and_then(|a| a.as_str())
					.unwrap_or("0");
				let token_str = output_obj.get("token").and_then(|t| t.as_str()).unwrap();
				let recipient_str = output_obj
					.get("recipient")
					.and_then(|r| r.as_str())
					.unwrap();
				let oracle_str = output_obj.get("oracle").and_then(|o| o.as_str()).unwrap();
				let settler_str = output_obj.get("settler").and_then(|s| s.as_str()).unwrap();

				if let Ok(amount) = U256::from_str_radix(amount_str, 10) {
					let token_bytes = parse_bytes32_from_hex(token_str).unwrap_or([0u8; 32]);
					let recipient_bytes =
						parse_bytes32_from_hex(recipient_str).unwrap_or([0u8; 32]);
					let oracle_bytes = parse_bytes32_from_hex(oracle_str).unwrap_or([0u8; 32]);
					let settler_bytes = parse_bytes32_from_hex(settler_str).unwrap_or([0u8; 32]);

					sol_outputs.push(SolMandateOutput {
						oracle: oracle_bytes.into(),
						settler: settler_bytes.into(),
						chainId: U256::from(chain_id),
						token: token_bytes.into(),
						amount,
						recipient: recipient_bytes.into(),
						call: Vec::new().into(),
						context: Vec::new().into(),
					});
				}
			}
		}

		// Create the StandardOrder
		Ok(interfaces::StandardOrder {
			user: user_address,
			nonce,
			originChainId: origin_chain_id,
			expires,
			fillDeadline: fill_deadline,
			inputOracle: input_oracle,
			inputs,
			outputs: sol_outputs,
		})
	}

<<<<<<< HEAD
	/// Handle ERC-3009 order conversion
	fn handle_erc3009_quote_conversion(quote: &Quote) -> Result<Self, Box<dyn std::error::Error>> {
		use crate::standards::eip7930::InteropAddress;
		use alloy_primitives::{Address, U256};
		use interfaces::SolMandateOutput;

		// Extract message data from ERC-3009 order
		let quote_order = quote
			.orders
			.first()
			.ok_or("Quote must contain at least one order")?;
		let message_data = quote_order
			.message
			.as_object()
			.ok_or("Invalid ERC-3009 message structure")?;

		// Extract user address from message 'from' field
		let from_str = message_data
			.get("from")
			.and_then(|f| f.as_str())
			.ok_or("Missing 'from' field in ERC-3009 message")?;
		let user_address = Address::from_slice(&hex::decode(from_str.trim_start_matches("0x"))?);

		// For ERC-3009, the nonce from the message is temporary
		// The real nonce should be the orderIdentifier calculated from the final StandardOrder
		// We'll calculate this after building the StandardOrder structure

		// Get origin chain ID from available inputs
		let origin_chain_id = {
			let input = quote
				.details
				.available_inputs
				.first()
				.ok_or("Quote must have at least one available input")?;
			let interop_address = InteropAddress::from_hex(&input.asset.to_string())?;
			U256::from(interop_address.ethereum_chain_id()?)
		};

		// Extract timing from 'validBefore' field
		let valid_before = message_data
			.get("validBefore")
			.and_then(|v| v.as_i64())
			.unwrap_or(0) as u32;
		let expires = valid_before;
		let fill_deadline = valid_before;

		// For ERC-3009 orders, extract inputOracle from the message
		let input_oracle_str = message_data
			.get("inputOracle")
			.and_then(|o| o.as_str())
			.ok_or("Missing 'inputOracle' in ERC-3009 message")?;
		let input_oracle =
			Address::from_slice(&hex::decode(input_oracle_str.trim_start_matches("0x"))?);

		// Build inputs from available inputs in quote details
		let inputs = quote
			.details
			.available_inputs
			.iter()
			.map(|input| {
				let interop_address = InteropAddress::from_hex(&input.asset.to_string())
					.map_err(|e| format!("Invalid asset address: {}", e))?;
				let token_address = interop_address
					.ethereum_address()
					.map_err(|e| format!("Invalid Ethereum address: {}", e))?;

				// Convert token address to U256 (padded to 32 bytes)
				let mut token_bytes = [0u8; 32];
				token_bytes[12..32].copy_from_slice(&token_address.0 .0);
				let token_u256 = U256::from_be_bytes(token_bytes);

				Ok([token_u256, input.amount])
			})
			.collect::<Result<Vec<_>, String>>()?;

		// Build outputs from requested outputs in quote details (same as other flows)
		let mut sol_outputs = Vec::new();
		for output in &quote.details.requested_outputs {
			let output_interop = InteropAddress::from_hex(&output.asset.to_string())?;
			let receiver_interop = InteropAddress::from_hex(&output.receiver.to_string())?;

			let chain_id = output_interop.ethereum_chain_id()?;
			let token_address = output_interop.ethereum_address()?;
			let recipient_address = receiver_interop.ethereum_address()?;

			// Convert addresses to bytes32 format
			let mut token_bytes = [0u8; 32];
			token_bytes[12..32].copy_from_slice(&token_address.0 .0);

			let mut recipient_bytes = [0u8; 32];
			recipient_bytes[12..32].copy_from_slice(&recipient_address.0 .0);

			// Use the correct output_settler address (same as direct intent)
			// TODO: Get this from config properly instead of hardcoding
			let output_settler_hex = "0xcf7ed3acca5a467e9e704c703e8d87f634fb0fc9";
			let output_settler_bytes = hex::decode(output_settler_hex.trim_start_matches("0x"))
				.map_err(|e| format!("Invalid output settler address: {}", e))?;
			let mut settler_bytes32 = [0u8; 32];
			settler_bytes32[12..32].copy_from_slice(&output_settler_bytes);

			sol_outputs.push(SolMandateOutput {
				oracle: [0u8; 32].into(),        // Zero oracle for ERC-3009
				settler: settler_bytes32.into(), // Use correct output settler
				chainId: U256::from(chain_id),
				token: token_bytes.into(),
				amount: output.amount,
				recipient: recipient_bytes.into(),
				call: Vec::new().into(),
				context: Vec::new().into(),
			});
		}

		// For ERC-3009, use the realNonce (original microseconds) for StandardOrder construction
		// The 'nonce' field contains the order_identifier used for signature, 'realNonce' contains the actual nonce
		let nonce_str = message_data
			.get("realNonce")
			.and_then(|n| n.as_str())
			.or_else(|| message_data.get("nonce").and_then(|n| n.as_str())) // Fallback for compatibility
			.ok_or("Missing 'realNonce' or 'nonce' field in ERC-3009 message")?;
		let nonce = U256::from_str_radix(nonce_str.trim_start_matches("0x"), 16)
			.map_err(|e| format!("Invalid nonce format: {}", e))?;

		let standard_order = interfaces::StandardOrder {
			user: user_address,
			nonce,
			originChainId: origin_chain_id,
			expires,
			fillDeadline: fill_deadline,
			inputOracle: input_oracle,
			inputs,
			outputs: sol_outputs,
		};

		// Debug log the reconstructed StandardOrder for ERC-3009
		tracing::info!("=== ERC-3009 QUOTE CONVERSION DEBUG ===");
		tracing::info!("Reconstructed StandardOrder:");
		tracing::info!("  user: {:?}", standard_order.user);
		tracing::info!("  nonce: {:#x}", standard_order.nonce);
		tracing::info!("  originChainId: {}", standard_order.originChainId);
		tracing::info!("  expires: {}", standard_order.expires);
		tracing::info!("  fillDeadline: {}", standard_order.fillDeadline);
		tracing::info!("  inputOracle: {:?}", standard_order.inputOracle);
		tracing::info!("  inputs.len(): {}", standard_order.inputs.len());
		tracing::info!("  outputs.len(): {}", standard_order.outputs.len());

		Ok(standard_order)
	}

=======
>>>>>>> ea06cc8c
	/// Handle BatchCompact order conversion for ResourceLock (moved from existing function)
	fn handle_batch_compact_quote_conversion(
		quote: &Quote,
		eip712_data: &serde_json::Map<String, serde_json::Value>,
	) -> Result<Self, Box<dyn std::error::Error>> {
		use crate::standards::eip7930::InteropAddress;
		use crate::utils::parse_bytes32_from_hex;
		use alloy_primitives::{Address, U256};
		use interfaces::SolMandateOutput;

		// Extract user address from quote
		let user_str = &quote
			.details
			.available_inputs
			.first()
			.ok_or("Quote must have at least one available input")?
			.user;
		let interop_address = InteropAddress::from_hex(&user_str.to_string())?;
		let user_address = interop_address.ethereum_address()?;
		let origin_chain_id = U256::from(interop_address.ethereum_chain_id()?);

		let message = eip712_data
			.get("message")
			.and_then(|m| m.as_object())
			.ok_or("Missing 'message' object in BatchCompact EIP-712 data")?;

		// Extract nonce from BatchCompact message
		let nonce_str = message
			.get("nonce")
			.and_then(|n| n.as_str())
			.ok_or("Missing nonce in BatchCompact message")?;
		let nonce = U256::from_str_radix(nonce_str, 10)?;

		let mandate = message
			.get("mandate")
			.and_then(|m| m.as_object())
			.ok_or("Missing 'mandate' object in BatchCompact message")?;

		let expires_str = message
			.get("expires")
			.and_then(|e| e.as_str())
			.ok_or("Missing 'expires' in BatchCompact message")?;
		let expires = expires_str
			.parse::<u64>()
			.map_err(|e| format!("Invalid expires: {}", e))? as u32;

		let fill_deadline_str = mandate
			.get("fillDeadline")
			.and_then(|f| f.as_str())
			.ok_or("Missing 'fillDeadline' in mandate")?;
		let fill_deadline = fill_deadline_str
			.parse::<u64>()
			.map_err(|e| format!("Invalid fillDeadline: {}", e))? as u32;

		let input_oracle_str = mandate
			.get("inputOracle")
			.and_then(|o| o.as_str())
			.ok_or("Missing 'inputOracle' in mandate")?;
		let input_oracle =
			Address::from_slice(&hex::decode(input_oracle_str.trim_start_matches("0x"))?);

		// Extract from commitments array
		let commitments = message
			.get("commitments")
			.and_then(|c| c.as_array())
			.ok_or("Missing commitments array in BatchCompact message")?;
		let first_commitment = commitments
			.first()
			.ok_or("Empty commitments array in BatchCompact message")?;

		let input_amount_str = first_commitment
			.get("amount")
			.and_then(|a| a.as_str())
			.ok_or("Missing amount in commitment")?;
		let input_amount = U256::from_str_radix(input_amount_str, 10)?;

		let input_token_str = first_commitment
			.get("token")
			.and_then(|t| t.as_str())
			.ok_or("Missing token in commitment")?;
		let input_token =
			Address::from_slice(&hex::decode(input_token_str.trim_start_matches("0x"))?);

		// For BatchCompact, build TOKEN_ID = lockTag (12 bytes) + token address (20 bytes)
		let lock_tag_str = first_commitment
			.get("lockTag")
			.and_then(|t| t.as_str())
			.ok_or("Missing lockTag in commitment")?;
		let lock_tag_hex = lock_tag_str.trim_start_matches("0x");
		let token_hex = hex::encode(input_token.0 .0);
		let token_id_hex = format!("{}{}", lock_tag_hex, token_hex);
		let input_token_u256 = U256::from_str_radix(&token_id_hex, 16)
			.map_err(|e| format!("Failed to parse TOKEN_ID: {}", e))?;

		let inputs = vec![[input_token_u256, input_amount]];

		// Extract outputs from mandate
		let outputs_value = mandate.get("outputs").ok_or("Missing outputs in mandate")?;
		let mut sol_outputs = Vec::new();

		if let Some(outputs_array) = outputs_value.as_array() {
			for output_item in outputs_array {
				if let Some(output_obj) = output_item.as_object() {
					let chain_id = output_obj
						.get("chainId")
						.and_then(|c| {
							if let Some(s) = c.as_str() {
								s.parse::<u64>().ok()
							} else {
								c.as_u64()
							}
						})
						.unwrap_or(0);
					let amount_str = output_obj
						.get("amount")
						.and_then(|a| a.as_str())
						.unwrap_or("0");
					let token_str = output_obj.get("token").and_then(|t| t.as_str()).unwrap();
					let recipient_str = output_obj
						.get("recipient")
						.and_then(|r| r.as_str())
						.unwrap();
					let oracle_str = output_obj.get("oracle").and_then(|o| o.as_str()).unwrap();
					let settler_str = output_obj.get("settler").and_then(|s| s.as_str()).unwrap();

					if let Ok(amount) = U256::from_str_radix(amount_str, 10) {
						let token_bytes = parse_bytes32_from_hex(token_str).unwrap_or([0u8; 32]);
						let recipient_bytes =
							parse_bytes32_from_hex(recipient_str).unwrap_or([0u8; 32]);
						let oracle_bytes = parse_bytes32_from_hex(oracle_str).unwrap_or([0u8; 32]);
						let settler_bytes =
							parse_bytes32_from_hex(settler_str).unwrap_or([0u8; 32]);

						sol_outputs.push(SolMandateOutput {
							oracle: oracle_bytes.into(),
							settler: settler_bytes.into(),
							chainId: U256::from(chain_id),
							token: token_bytes.into(),
							amount,
							recipient: recipient_bytes.into(),
							call: Vec::new().into(),
							context: Vec::new().into(),
						});
					}
				}
			}
		}

		Ok(interfaces::StandardOrder {
			user: user_address,
			nonce,
			originChainId: origin_chain_id,
			expires,
			fillDeadline: fill_deadline,
			inputOracle: input_oracle,
			inputs,
			outputs: sol_outputs,
		})
	}
}

/// Implementation of QuoteParsable for EIP-7683 orders
#[cfg(feature = "oif-interfaces")]
impl QuoteParsable for Eip7683OrderData {
	fn quote_to_order_for_estimation(quote: &Quote) -> Order {
		use std::convert::TryFrom;

		// Use the unified TryFrom implementation that handles all order types automatically
		let standard_order = interfaces::StandardOrder::try_from(quote)
			.expect("Failed to convert quote to StandardOrder");

		// Convert StandardOrder to Eip7683OrderData
		let mut order_data = Eip7683OrderData::from(standard_order.clone());

		// Add the lock type from the quote
		let lock_type = quote.lock_type.parse::<LockType>().unwrap_or_else(|e| {
			tracing::warn!(
				"Failed to parse lock_type '{}': {}, using default",
				quote.lock_type,
				e
			);
			LockType::default()
		});
		tracing::debug!(
			"Converting quote with lock_type '{}' -> {:?}",
			quote.lock_type,
			lock_type
		);
		order_data.lock_type = Some(lock_type);

		// Create ChainSettlerInfo for the Order
		// For estimation, we use dummy settler addresses
		let input_chains = vec![crate::order::ChainSettlerInfo {
			chain_id: order_data.origin_chain_id.try_into().unwrap_or(1),
			settler_address: Address(vec![0u8; 20]), // Dummy address for estimation
		}];

		let output_chains: Vec<crate::order::ChainSettlerInfo> = order_data
			.outputs
			.iter()
			.map(|output| crate::order::ChainSettlerInfo {
				chain_id: output.chain_id.try_into().unwrap_or(1),
				settler_address: Address(output.settler.to_vec()), // Use settler from output
			})
			.collect();

		Order {
			// Use a clearly marked estimation-only ID
			id: format!("ESTIMATION_ONLY_quote_{}", quote.quote_id),
			standard: "eip7683".to_string(), // Use real standard for proper processing
			created_at: crate::current_timestamp(),
			updated_at: crate::current_timestamp(),
			status: OrderStatus::Created,
			data: serde_json::to_value(&order_data).unwrap_or(serde_json::Value::Null),
			solver_address: Address(vec![0u8; 20]), // Dummy address
			quote_id: Some(quote.quote_id.clone()),
			input_chains,
			output_chains,
			execution_params: None,
			prepare_tx_hash: None,
			fill_tx_hash: None,
			post_fill_tx_hash: None,
			pre_claim_tx_hash: None,
			claim_tx_hash: None,
			fill_proof: None,
		}
	}
}

/// Convert SolMandateOutput to MandateOutput
#[cfg(feature = "oif-interfaces")]
impl From<interfaces::SolMandateOutput> for MandateOutput {
	fn from(output: interfaces::SolMandateOutput) -> Self {
		MandateOutput {
			oracle: output.oracle.0,
			settler: output.settler.0,
			chain_id: output.chainId,
			token: output.token.0,
			amount: output.amount,
			recipient: output.recipient.0,
			call: output.call.to_vec(),
			context: output.context.to_vec(),
		}
	}
}

/// Convert MandateOutput to SolMandateOutput
#[cfg(feature = "oif-interfaces")]
impl From<MandateOutput> for interfaces::SolMandateOutput {
	fn from(output: MandateOutput) -> Self {
		use alloy_primitives::FixedBytes;
		interfaces::SolMandateOutput {
			oracle: FixedBytes::<32>::from(output.oracle),
			settler: FixedBytes::<32>::from(output.settler),
			chainId: output.chain_id,
			token: FixedBytes::<32>::from(output.token),
			amount: output.amount,
			recipient: FixedBytes::<32>::from(output.recipient),
			call: output.call.into(),
			context: output.context.into(),
		}
	}
}

/// Implement conversion from StandardOrder to Eip7683OrderData
#[cfg(feature = "oif-interfaces")]
impl From<interfaces::StandardOrder> for Eip7683OrderData {
	fn from(order: interfaces::StandardOrder) -> Self {
		use crate::utils::with_0x_prefix;
		use alloy_primitives::hex;

		// Convert outputs from SolMandateOutput to MandateOutput using From trait
		let outputs = order.outputs.into_iter().map(Into::into).collect();

		Eip7683OrderData {
			user: with_0x_prefix(&hex::encode(order.user)),
			nonce: order.nonce,
			origin_chain_id: order.originChainId,
			expires: order.expires,
			fill_deadline: order.fillDeadline,
			input_oracle: with_0x_prefix(&hex::encode(order.inputOracle)),
			inputs: order.inputs,
			order_id: [0u8; 32], // Will be computed separately
			gas_limit_overrides: GasLimitOverrides::default(),
			outputs,
			raw_order_data: None,
			signature: None,
			sponsor: None,
			lock_type: None,
		}
	}
}

/// Implement TryFrom for converting serde_json::Value to Eip7683OrderData
/// This allows us to parse intent data that may contain additional fields like sponsor/signature
impl TryFrom<&serde_json::Value> for Eip7683OrderData {
	type Error = serde_json::Error;

	fn try_from(value: &serde_json::Value) -> Result<Self, Self::Error> {
		serde_json::from_value(value.to_owned())
	}
}

#[cfg(test)]
mod tests {
	use super::*;
	use crate::utils::tests::builders::{Eip7683OrderDataBuilder, MandateOutputBuilder};
	use alloy_primitives::U256;
	use serde_json;

	#[test]
	fn test_lock_type_default() {
		let lock_type = LockType::default();
		assert_eq!(lock_type, LockType::Permit2Escrow);
	}

	#[test]
	fn test_lock_type_from_u8() {
		assert_eq!(LockType::from_u8(1), Some(LockType::Permit2Escrow));
		assert_eq!(LockType::from_u8(2), Some(LockType::Eip3009Escrow));
		assert_eq!(LockType::from_u8(3), Some(LockType::ResourceLock));
		assert_eq!(LockType::from_u8(0), None);
		assert_eq!(LockType::from_u8(4), None);
		assert_eq!(LockType::from_u8(255), None);
	}

	#[test]
	fn test_lock_type_to_u8() {
		assert_eq!(LockType::Permit2Escrow.to_u8(), 1);
		assert_eq!(LockType::Eip3009Escrow.to_u8(), 2);
		assert_eq!(LockType::ResourceLock.to_u8(), 3);
	}

	#[test]
	fn test_lock_type_is_compact() {
		assert!(!LockType::Permit2Escrow.is_compact());
		assert!(!LockType::Eip3009Escrow.is_compact());
		assert!(LockType::ResourceLock.is_compact());
	}

	#[test]
	fn test_lock_type_is_escrow() {
		assert!(LockType::Permit2Escrow.is_escrow());
		assert!(LockType::Eip3009Escrow.is_escrow());
		assert!(!LockType::ResourceLock.is_escrow());
	}

	#[test]
	fn test_lock_type_serialization() {
		let permit2 = LockType::Permit2Escrow;
		let json = serde_json::to_string(&permit2).unwrap();
		assert_eq!(json, "\"permit2_escrow\"");

		let eip3009 = LockType::Eip3009Escrow;
		let json = serde_json::to_string(&eip3009).unwrap();
		assert_eq!(json, "\"eip3009_escrow\"");

		let resource_lock = LockType::ResourceLock;
		let json = serde_json::to_string(&resource_lock).unwrap();
		assert_eq!(json, "\"compact_resource_lock\"");
	}

	#[test]
	fn test_lock_type_deserialization() {
		let permit2: LockType = serde_json::from_str("\"permit2_escrow\"").unwrap();
		assert_eq!(permit2, LockType::Permit2Escrow);

		let eip3009: LockType = serde_json::from_str("\"eip3009_escrow\"").unwrap();
		assert_eq!(eip3009, LockType::Eip3009Escrow);

		let resource_lock: LockType = serde_json::from_str("\"compact_resource_lock\"").unwrap();
		assert_eq!(resource_lock, LockType::ResourceLock);
	}

	#[test]
	fn test_gas_limit_overrides_default() {
		let overrides = GasLimitOverrides::default();
		assert_eq!(overrides.settle_gas_limit, None);
		assert_eq!(overrides.fill_gas_limit, None);
		assert_eq!(overrides.prepare_gas_limit, None);
	}

	#[test]
	fn test_gas_limit_overrides_serialization_empty() {
		let overrides = GasLimitOverrides::default();
		let json = serde_json::to_string(&overrides).unwrap();
		assert_eq!(json, "{}");
	}

	#[test]
	fn test_gas_limit_overrides_serialization_with_values() {
		let overrides = GasLimitOverrides {
			settle_gas_limit: Some(100000),
			fill_gas_limit: Some(200000),
			prepare_gas_limit: None,
		};
		let json = serde_json::to_string(&overrides).unwrap();
		let expected = r#"{"settle_gas_limit":100000,"fill_gas_limit":200000}"#;
		assert_eq!(json, expected);
	}

	#[test]
	fn test_gas_limit_overrides_deserialization() {
		let json = r#"{"settle_gas_limit":100000,"fill_gas_limit":200000}"#;
		let overrides: GasLimitOverrides = serde_json::from_str(json).unwrap();
		assert_eq!(overrides.settle_gas_limit, Some(100000));
		assert_eq!(overrides.fill_gas_limit, Some(200000));
		assert_eq!(overrides.prepare_gas_limit, None);
	}

	#[test]
	fn test_mandate_output_serialization() {
		let output = MandateOutputBuilder::new()
			.oracle([1u8; 32])
			.settler([2u8; 32])
			.chain_id(U256::from(1))
			.token([3u8; 32])
			.amount(U256::from(1000))
			.recipient([4u8; 32])
			.call(vec![0xab, 0xcd])
			.context(vec![0x12, 0x34])
			.build();

		let json = serde_json::to_string(&output).unwrap();
		assert!(json.contains("\"call\":\"0xabcd\""));
		assert!(json.contains("\"context\":\"0x1234\""));
	}

	#[test]
	fn test_mandate_output_deserialization_with_0x_prefix() {
		let json = r#"{
			"oracle": [1,1,1,1,1,1,1,1,1,1,1,1,1,1,1,1,1,1,1,1,1,1,1,1,1,1,1,1,1,1,1,1],
			"settler": [2,2,2,2,2,2,2,2,2,2,2,2,2,2,2,2,2,2,2,2,2,2,2,2,2,2,2,2,2,2,2,2],
			"chain_id": "1",
			"token": [3,3,3,3,3,3,3,3,3,3,3,3,3,3,3,3,3,3,3,3,3,3,3,3,3,3,3,3,3,3,3,3],
			"amount": "1000",
			"recipient": [4,4,4,4,4,4,4,4,4,4,4,4,4,4,4,4,4,4,4,4,4,4,4,4,4,4,4,4,4,4,4,4],
			"call": "0xabcd",
			"context": "0x1234"
		}"#;

		let output: MandateOutput = serde_json::from_str(json).unwrap();
		assert_eq!(output.call, vec![0xab, 0xcd]);
		assert_eq!(output.context, vec![0x12, 0x34]);
	}

	#[test]
	fn test_mandate_output_deserialization_without_0x_prefix() {
		let json = r#"{
			"oracle": [1,1,1,1,1,1,1,1,1,1,1,1,1,1,1,1,1,1,1,1,1,1,1,1,1,1,1,1,1,1,1,1],
			"settler": [2,2,2,2,2,2,2,2,2,2,2,2,2,2,2,2,2,2,2,2,2,2,2,2,2,2,2,2,2,2,2,2],
			"chain_id": "1",
			"token": [3,3,3,3,3,3,3,3,3,3,3,3,3,3,3,3,3,3,3,3,3,3,3,3,3,3,3,3,3,3,3,3],
			"amount": "1000",
			"recipient": [4,4,4,4,4,4,4,4,4,4,4,4,4,4,4,4,4,4,4,4,4,4,4,4,4,4,4,4,4,4,4,4],
			"call": "abcd",
			"context": "1234"
		}"#;

		let output: MandateOutput = serde_json::from_str(json).unwrap();
		assert_eq!(output.call, vec![0xab, 0xcd]);
		assert_eq!(output.context, vec![0x12, 0x34]);
	}

	#[test]
	fn test_mandate_output_empty_hex_fields() {
		let output = MandateOutputBuilder::new()
			.oracle([0u8; 32])
			.settler([0u8; 32])
			.chain_id(U256::from(1))
			.token([0u8; 32])
			.amount(U256::from(0))
			.recipient([0u8; 32])
			.build();

		let json = serde_json::to_string(&output).unwrap();
		assert!(json.contains("\"call\":\"0x\""));
		assert!(json.contains("\"context\":\"0x\""));

		// Test round-trip
		let deserialized: MandateOutput = serde_json::from_str(&json).unwrap();
		assert_eq!(deserialized.call, Vec::<u8>::new());
		assert_eq!(deserialized.context, Vec::<u8>::new());
	}

	#[test]
	fn test_eip7683_order_data_serialization() {
		let output = MandateOutputBuilder::new()
			.oracle([1u8; 32])
			.settler([2u8; 32])
			.chain_id(U256::from(1))
			.token([3u8; 32])
			.amount(U256::from(1000))
			.recipient([4u8; 32])
			.call(vec![0xab, 0xcd])
			.context(vec![0x12, 0x34])
			.build();

		let order = Eip7683OrderDataBuilder::new()
			.user("0x1234567890123456789012345678901234567890")
			.nonce(U256::from(123))
			.origin_chain_id(U256::from(1))
			.expires(1234567890)
			.fill_deadline(1234567900)
			.input_oracle("0xoracle123")
			.add_input(U256::from(1), U256::from(1000))
			.order_id([5u8; 32])
			.add_output(output)
			.raw_order_data("0xrawdata")
			.signature("0xsignature")
			.lock_type(LockType::Permit2Escrow)
			.build();

		let json = serde_json::to_string(&order).unwrap();
		assert!(json.contains("\"user\":"));
		assert!(json.contains("\"raw_order_data\":\"0xrawdata\""));
		assert!(json.contains("\"signature\":\"0xsignature\""));
		assert!(json.contains("\"lock_type\":\"permit2_escrow\""));
		assert!(!json.contains("\"sponsor\":")); // Should be omitted when None
	}

	#[test]
	fn test_eip7683_order_data_deserialization() {
		let json = r#"{
			"user": "0x1234567890123456789012345678901234567890",
			"nonce": "123",
			"origin_chain_id": "1",
			"expires": 1234567890,
			"fill_deadline": 1234567900,
			"input_oracle": "0xoracle123",
			"inputs": [["1", "1000"]],
			"order_id": [5,5,5,5,5,5,5,5,5,5,5,5,5,5,5,5,5,5,5,5,5,5,5,5,5,5,5,5,5,5,5,5],
			"gas_limit_overrides": {},
			"outputs": [{
				"oracle": [1,1,1,1,1,1,1,1,1,1,1,1,1,1,1,1,1,1,1,1,1,1,1,1,1,1,1,1,1,1,1,1],
				"settler": [2,2,2,2,2,2,2,2,2,2,2,2,2,2,2,2,2,2,2,2,2,2,2,2,2,2,2,2,2,2,2,2],
				"chain_id": "1",
				"token": [3,3,3,3,3,3,3,3,3,3,3,3,3,3,3,3,3,3,3,3,3,3,3,3,3,3,3,3,3,3,3,3],
				"amount": "1000",
				"recipient": [4,4,4,4,4,4,4,4,4,4,4,4,4,4,4,4,4,4,4,4,4,4,4,4,4,4,4,4,4,4,4,4],
				"call": "0xabcd",
				"context": "0x1234"
			}]
		}"#;

		let order: Eip7683OrderData = serde_json::from_str(json).unwrap();
		assert_eq!(order.user, "0x1234567890123456789012345678901234567890");
		assert_eq!(order.nonce, U256::from(123));
		assert_eq!(order.inputs.len(), 1);
		assert_eq!(order.inputs[0], [U256::from(1), U256::from(1000)]);
		assert_eq!(order.outputs.len(), 1);
		assert_eq!(order.raw_order_data, None);
		assert_eq!(order.signature, None);
		assert_eq!(order.sponsor, None);
		assert_eq!(order.lock_type, None);
	}

	#[test]
	fn test_output_type_alias() {
		// Test that Output is indeed an alias for MandateOutput
		let output: Output = MandateOutputBuilder::new()
			.oracle([1u8; 32])
			.settler([2u8; 32])
			.chain_id(U256::from(1))
			.token([3u8; 32])
			.amount(U256::from(1000))
			.recipient([4u8; 32])
			.call(vec![0xab, 0xcd])
			.context(vec![0x12, 0x34])
			.build();

		assert_eq!(output.amount, U256::from(1000));
		assert_eq!(output.call, vec![0xab, 0xcd]);
	}

	#[test]
	fn test_hex_string_serialization_empty() {
		use super::hex_string;
		use serde_json;

		#[derive(Serialize)]
		struct TestStruct {
			#[serde(with = "hex_string")]
			data: Vec<u8>,
		}

		let test = TestStruct { data: vec![] };
		let json = serde_json::to_string(&test).unwrap();
		assert_eq!(json, r#"{"data":"0x"}"#);
	}

	#[allow(clippy::clone_on_copy)]
	#[test]
	fn test_clone_and_debug() {
		let lock_type = LockType::Permit2Escrow;
		let cloned = lock_type.clone();
		assert_eq!(lock_type, cloned);

		let debug_str = format!("{:?}", lock_type);
		assert!(debug_str.contains("Permit2Escrow"));

		let overrides = GasLimitOverrides::default();
		let cloned_overrides = overrides.clone();
		assert_eq!(
			overrides.settle_gas_limit,
			cloned_overrides.settle_gas_limit
		);

		let output = MandateOutputBuilder::new()
			.oracle([1u8; 32])
			.settler([2u8; 32])
			.chain_id(U256::from(1))
			.token([3u8; 32])
			.amount(U256::from(1000))
			.recipient([4u8; 32])
			.call(vec![0xab, 0xcd])
			.context(vec![0x12, 0x34])
			.build();
		let cloned_output = output.clone();
		assert_eq!(output.amount, cloned_output.amount);
		assert_eq!(output.call, cloned_output.call);
	}

	#[test]
	fn test_large_values() {
		let large_u256 = U256::MAX;
		let output = MandateOutputBuilder::new()
			.oracle([255u8; 32])
			.settler([0u8; 32])
			.chain_id(large_u256)
			.token([128u8; 32])
			.amount(large_u256)
			.recipient([64u8; 32])
			.call(vec![0; 1000])     // Large call data
			.context(vec![255; 500]) // Large context
			.build();

		// Test serialization/deserialization with large values
		let json = serde_json::to_string(&output).unwrap();
		let deserialized: MandateOutput = serde_json::from_str(&json).unwrap();

		assert_eq!(deserialized.chain_id, large_u256);
		assert_eq!(deserialized.amount, large_u256);
		assert_eq!(deserialized.call.len(), 1000);
		assert_eq!(deserialized.context.len(), 500);
	}
}<|MERGE_RESOLUTION|>--- conflicted
+++ resolved
@@ -371,21 +371,31 @@
 	type Error = Box<dyn std::error::Error>;
 
 	fn try_from(quote: &Quote) -> Result<Self, Self::Error> {
-<<<<<<< HEAD
 		// Get the first order to determine the signature type
 		let quote_order = quote
 			.orders
-=======
-		// Extract and validate EIP-712 data from quote to detect order type
-		let (eip712_data, primary_type) = Self::extract_eip712_data_from_quote(quote)?;
-
-		// Determine processing approach based on order type
-		if primary_type == "BatchCompact" {
-			// Handle BatchCompact (ResourceLock) orders
-			Self::handle_batch_compact_quote_conversion(quote, eip712_data)
-		} else {
-			// Handle Permit2/EIP3009 orders using existing implementation
-			Self::handle_permit2_eip3009_quote_conversion(quote, eip712_data)
+			.first()
+			.ok_or("Quote must contain at least one order")?;
+
+		// Handle different order types based on signature type
+		match quote_order.signature_type {
+			crate::SignatureType::Erc3009 => {
+				// Handle ERC-3009 orders directly without looking for eip712 object
+				Self::handle_erc3009_quote_conversion(quote)
+			},
+			crate::SignatureType::Eip712 => {
+				// Extract and validate EIP-712 data from quote to detect order type
+				let (eip712_data, primary_type) = Self::extract_eip712_data_from_quote(quote)?;
+
+				// Determine processing approach based on order type
+				if primary_type == "BatchCompact" {
+					// Handle BatchCompact (ResourceLock) orders
+					Self::handle_batch_compact_quote_conversion(quote, eip712_data)
+				} else {
+					// Handle Permit2 orders using existing implementation
+					Self::handle_permit2_quote_conversion(quote, eip712_data)
+				}
+			},
 		}
 	}
 }
@@ -415,73 +425,6 @@
 		Ok((eip712_data, primary_type))
 	}
 
-	/// Handle Permit2/EIP3009 order conversion (original logic)
-	fn handle_permit2_eip3009_quote_conversion(
-		quote: &Quote,
-		eip712_data: &serde_json::Map<String, serde_json::Value>,
-	) -> Result<Self, Box<dyn std::error::Error>> {
-		use crate::standards::eip7930::InteropAddress;
-		use crate::utils::parse_bytes32_from_hex;
-		use alloy_primitives::{Address, U256};
-		use interfaces::SolMandateOutput;
-
-		// Extract user address from the first available input
-		let user_str = &quote
-			.details
-			.available_inputs
->>>>>>> ea06cc8c
-			.first()
-			.ok_or("Quote must contain at least one order")?;
-
-		// Handle different order types based on signature type
-		match quote_order.signature_type {
-			crate::SignatureType::Erc3009 => {
-				// Handle ERC-3009 orders directly without looking for eip712 object
-				Self::handle_erc3009_quote_conversion(quote)
-			},
-			crate::SignatureType::Eip712 => {
-				// Extract and validate EIP-712 data from quote to detect order type
-				let (eip712_data, primary_type) = Self::extract_eip712_data_from_quote(quote)?;
-
-				// Determine processing approach based on order type
-				if primary_type == "BatchCompact" {
-					// Handle BatchCompact (ResourceLock) orders
-					Self::handle_batch_compact_quote_conversion(quote, eip712_data)
-				} else {
-					// Handle Permit2 orders using existing implementation
-					Self::handle_permit2_quote_conversion(quote, eip712_data)
-				}
-			},
-		}
-	}
-}
-
-<<<<<<< HEAD
-#[cfg(feature = "oif-interfaces")]
-impl interfaces::StandardOrder {
-	/// Extract and validate EIP-712 data from quote
-	fn extract_eip712_data_from_quote(quote: &Quote) -> Eip712ExtractionResult<'_> {
-		let quote_order = quote
-			.orders
-			.first()
-			.ok_or("Quote must contain at least one order")?;
-		let message_data = quote_order
-			.message
-			.as_object()
-			.ok_or("Invalid EIP-712 message structure")?;
-		let eip712_data = message_data
-			.get("eip712")
-			.and_then(|e| e.as_object())
-			.ok_or("Missing 'eip712' object in message")?;
-
-		let primary_type = eip712_data
-			.get("primaryType")
-			.and_then(|p| p.as_str())
-			.unwrap_or("PermitBatchWitnessTransferFrom");
-
-		Ok((eip712_data, primary_type))
-	}
-
 	/// Handle Permit2 order conversion (original logic)
 	fn handle_permit2_quote_conversion(
 		quote: &Quote,
@@ -502,8 +445,6 @@
 		let interop_address = InteropAddress::from_hex(&user_str.to_string())?;
 		let user_address = interop_address.ethereum_address()?;
 
-=======
->>>>>>> ea06cc8c
 		// Extract nonce
 		let nonce_str = eip712_data
 			.get("nonce")
@@ -624,7 +565,6 @@
 		})
 	}
 
-<<<<<<< HEAD
 	/// Handle ERC-3009 order conversion
 	fn handle_erc3009_quote_conversion(quote: &Quote) -> Result<Self, Box<dyn std::error::Error>> {
 		use crate::standards::eip7930::InteropAddress;
@@ -773,8 +713,6 @@
 		Ok(standard_order)
 	}
 
-=======
->>>>>>> ea06cc8c
 	/// Handle BatchCompact order conversion for ResourceLock (moved from existing function)
 	fn handle_batch_compact_quote_conversion(
 		quote: &Quote,

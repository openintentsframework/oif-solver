--- conflicted
+++ resolved
@@ -15,7 +15,6 @@
 	SettlementType, TransactionHash, TransactionType,
 };
 
-<<<<<<< HEAD
 /// Information about a chain and its associated settler contract.
 #[derive(Debug, Clone, PartialEq, Eq, Serialize, Deserialize)]
 pub struct ChainSettlerInfo {
@@ -23,7 +22,8 @@
 	pub chain_id: u64,
 	/// The settler contract address on this chain
 	pub settler_address: Address,
-=======
+}
+
 /// Trait for parsing order data from different standards into common structures.
 ///
 /// This trait provides a unified interface for extracting order information
@@ -108,6 +108,18 @@
 	/// - Configuring transaction parameters
 	fn parse_lock_type(&self) -> Option<String>;
 
+	/// Get the input oracle address from the order data.
+	///
+	/// The input oracle is responsible for attesting to order fills on the origin chain.
+	/// This oracle validates that the solver has properly filled the order according
+	/// to its requirements.
+	///
+	/// # Returns
+	///
+	/// The oracle address as a string. For standards that don't use oracles,
+	/// this should return a zero address or empty string.
+	fn input_oracle(&self) -> String;
+
 	/// Get the origin chain ID where the order originates.
 	///
 	/// This represents the primary chain where the order was created and
@@ -148,7 +160,6 @@
 	/// - Estimating gas costs on destination chains
 	/// - Validating order feasibility
 	fn destination_chain_ids(&self) -> Vec<u64>;
->>>>>>> 2b7adcaa
 }
 
 /// Callback function type for computing order IDs.
@@ -371,27 +382,4 @@
 			OrderStatus::Failed(_) => write!(f, "Failed"),
 		}
 	}
-<<<<<<< HEAD
-}
-
-/// Implementation of CostEstimatable for Order
-impl CostEstimatable for Order {
-	fn input_chain_ids(&self) -> Vec<u64> {
-		self.input_chains.iter().map(|c| c.chain_id).collect()
-	}
-
-	fn output_chain_ids(&self) -> Vec<u64> {
-		self.output_chains.iter().map(|c| c.chain_id).collect()
-	}
-
-	fn lock_type(&self) -> Option<&str> {
-		self.data.get("lock_type").and_then(|v| v.as_str())
-	}
-
-	fn as_order_for_estimation(&self) -> Order {
-		// For a real Order, just return a clone
-		self.clone()
-	}
-=======
->>>>>>> 2b7adcaa
 }
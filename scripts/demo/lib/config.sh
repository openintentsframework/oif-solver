--- conflicted
+++ resolved
@@ -246,26 +246,16 @@
     config_set "api" "port" "$(parse_toml_value "$file" "api" "port")"
     
     # Load JWT auth configuration
-<<<<<<< HEAD
-    CONFIG_API[auth_enabled]=$(parse_toml_value "$file" "api.auth" "enabled")
-    CONFIG_API[auth_jwt_secret]=$(parse_toml_value "$file" "api.auth" "jwt_secret")
-    CONFIG_API[auth_access_token_expiry_hours]=$(parse_toml_value "$file" "api.auth" "access_token_expiry_hours")
-    CONFIG_API[auth_refresh_token_expiry_hours]=$(parse_toml_value "$file" "api.auth" "refresh_token_expiry_hours")
-    CONFIG_API[auth_issuer]=$(parse_toml_value "$file" "api.auth" "issuer")
-    
-    if [ -n "${CONFIG_API[host]}" ] && [ -n "${CONFIG_API[port]}" ]; then
-        CONFIG_API[url]="http://${CONFIG_API[host]}:${CONFIG_API[port]}"
-=======
     config_set "api" "auth_enabled" "$(parse_toml_value "$file" "api.auth" "enabled")"
     config_set "api" "auth_jwt_secret" "$(parse_toml_value "$file" "api.auth" "jwt_secret")"
-    config_set "api" "auth_token_expiry_hours" "$(parse_toml_value "$file" "api.auth" "token_expiry_hours")"
+    config_set "api" "auth_token_expiry_hours" "$(parse_toml_value "$file" "api.auth" "access_token_expiry_hours")"
+    config_set "api" "auth_refresh_token_expiry_hours" "$(parse_toml_value "$file" "api.auth" "refresh_token_expiry_hours")"
     config_set "api" "auth_issuer" "$(parse_toml_value "$file" "api.auth" "issuer")"
     
     local host=$(config_get_var "api" "host")
     local port=$(config_get_var "api" "port")
     if [ -n "$host" ] && [ -n "$port" ]; then
         config_set "api" "url" "http://${host}:${port}"
->>>>>>> a58a0094
     fi
 }
 

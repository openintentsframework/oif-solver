--- conflicted
+++ resolved
@@ -1387,21 +1387,12 @@
     # Step 1: Build intent
     if [ "$intent_type" = "compact" ]; then
         print_step "Building compact intent (swap type: $swap_type)"
-<<<<<<< HEAD
         
         # Pass swap type flag if not default
         local build_args=()
         [ "$swap_type" = "exact-output" ] && build_args+=("--exact-output")
         build_args+=("compact" "$origin_chain" "$dest_chain" "$from_token" "$to_token")
         
-=======
-        
-        # Pass swap type flag if not default
-        local build_args=()
-        [ "$swap_type" = "exact-output" ] && build_args+=("--exact-output")
-        build_args+=("compact" "$origin_chain" "$dest_chain" "$from_token" "$to_token")
-        
->>>>>>> 5a1aa068
         if ! intent_build "${build_args[@]}"; then
             print_error "Failed to build compact intent"
             return 1
